# CONTAINS TECHNICAL DATA/COMPUTER SOFTWARE DELIVERED TO THE U.S. GOVERNMENT WITH UNLIMITED RIGHTS
#
# Contract No.: CA 80MSFC17M0022
# Contractor Name: Universities Space Research Association
# Contractor Address: 7178 Columbia Gateway Drive, Columbia, MD 21046
#
# Copyright 2017-2022 by Universities Space Research Association (USRA). All rights reserved.
#
# Developed by: William Cleveland and Adam Goldstein
#               Universities Space Research Association
#               Science and Technology Institute
#               https://sti.usra.edu
#
# Developed by: Daniel Kocevski
#               National Aeronautics and Space Administration (NASA)
#               Marshall Space Flight Center
#               Astrophysics Branch (ST-12)
#
# Licensed under the Apache License, Version 2.0 (the "License"); you may not use this file except
# in compliance with the License. You may obtain a copy of the License at
#
#    http://www.apache.org/licenses/LICENSE-2.0
#
# Unless required by applicable law or agreed to in writing, software distributed under the License
# is distributed on an "AS IS" BASIS, WITHOUT WARRANTIES OR CONDITIONS OF ANY KIND, either express or
# implied. See the License for the specific language governing permissions and limitations under the
# License.
#
import numpy as np
from scipy.interpolate import interp1d
from scipy.integrate import trapezoid
import copy

__all__ = ['Range', 'TimeRange', 'EnergyRange', 'Intervals', 'Gti', 'Ebounds',
           'EventList', 'Bins', 'ExposureBins', 'ChannelBins', 'TimeBins',
           'EnergyBins', 'TimeChannelBins', 'TimeEnergyBins', 'ResponseMatrix',
           'Parameter']

class Range():
    """A primitive class defining a range
    
    Parameters:
        low (float): The low end of the range
        high (float): The high end of the range
    """
    def __init__(self, low, high):
        if high >= low:
            self._low = low
            self._high = high
        else:
            self._low = high
            self._high = low

    @property
    def center(self):
        """(float): The center of the range"""
        return (self._high + self._low) / 2.0

    @property
    def width(self):
        """(float): The width of the range"""
        return self._high - self._low

    def as_tuple(self):
        """Return the range as a tuple.
        
        Returns:  
            (float, float)
        """
        return (self._low, self._high)

    def contains(self, value, inclusive=True):
        """Determine if the range contains a value.
        
        Args:
            value (float): The input value to check
            inclusive (bool, optional): 
                If True, then includes the edges of the range for the check, 
                otherwise it is edge-exclusive. Default is True.
        
        Returns:           
            bool: True if the value is in the range, False otherwise
        """
        if inclusive:
            test = (value <= self._high) and (value >= self._low)
        else:
            test = (value < self._high) and (value > self._low)

        if test:
            return True
        else:
            return False

    @classmethod
    def intersection(cls, range1, range2):
        """Return a new Range that is the intersection of two input Ranges.  
        If the input Ranges do not intersect, then None is returned.

        Args:
            range1 (:class:`Range`): A range used to calculate the intersection
            range2 (:class:`Range`): Another range used to calculate the 
                                     intersection
        
        Returns:           
            :class:`Range`: The intersected range
        """
        # test if one low is inside the other range
        if range1.contains(range2._low):
            lower = range1
            upper = range2
        elif range2.contains(range1._low):
            lower = range2
            upper = range1
        else:
            return None

        # do the merge
        low = upper._low
        high = np.min((lower._high, upper._high))
        obj = cls(low, high)
        return obj

    @classmethod
    def union(cls, range1, range2):
        """Return a new Range that is the union of two input Ranges
        
        Args:
            range1 (:class:`Range`): A range used to calculate the union
            range2 (:class:`Range`): Another range used to calculate the union
        
        Returns:           
            :class:`Range`: The unionized range
        """
        low = np.min((range1._low, range2._low))
        high = np.max((range1._high, range2._high))
        obj = cls(low, high)
        return obj

    def translate(self, value):
        """Returns a new Range that is the translated (shifted) by the given value

        Args:
            value (float): The value to shift the range by

        Returns:
            :class:`Range`: The shifted range
        """
        return self.__class__(self._low + value, self._high + value)

    def __eq__(self, other):
        return (self._low == other._low) and (self._high == other._high)

    def __repr__(self):
        return '<{0}: ({1}, {2})>'.format(self.__class__.__name__, self._low,
                                         self._high)

    def _assert_float(self, value):
        try:
            value = float(value)
        except:
            raise TypeError('value must be a float')
        return value

# mark: TODO: add units to TimeRange/EnergyRange
class TimeRange(Range):
    """A primitive class defining a time range
    
    Parameters:
        tstart (float): The start time of the range
        tstop (float): The end time of the range
    """
    def __init__(self, tstart, tstop):
        tstart = self._assert_float(tstart)
        tstop = self._assert_float(tstop)
        super().__init__(tstart, tstop)

    @property
    def duration(self):
        """(float): The duration of the time range. 
        Alias for ``width``."""
        return self.width

    @property
    def tstart(self):
        """(float): The start time of the range"""
        return self._low

    @property
    def tstop(self):
        """(float): The end time of the range"""
        return self._high


class EnergyRange(Range):
    """A primitive class defining an energy range
    
    Parameters:
        emin (float): The low end of the energy range
        emax (float): The high end of the energy range
    """
    def __init__(self, emin, emax):
        emin = self._assert_float(emin)
        emax = self._assert_float(emax)
        super().__init__(emin, emax)

    @property
    def emax(self):
        """(float): The high end of the energy range"""
        return self._high

    @property
    def emin(self):
        """(float): The low end of the energy range"""
        return self._low

    @property
    def log_center(self):
        """log_center (float): The logarithmic center of the energy range"""
        return np.sqrt(self.emin * self.emax)


class Intervals():
    """A primitive class defining a set of intervals or ranges.
    
    An interval may be accessed by using indices.
    
    Parameters:
        interval (:class:`Range`, optional): An interval to initialize with
    """
    _range_class = Range
    def __init__(self, interval=None):
        self._intervals = None
        if interval is not None:
            self._intervals = [interval]

    @property
    def intervals(self):
        """(list): The list of intervals"""
        return self._intervals

    @property
    def num_intervals(self):
        """(int): The number of intervals"""
        return len(self._intervals)

    @property
    def range(self):
        """(float, float): The full range spanned by the intervals"""
        if self.num_intervals > 0:
            return (self._intervals[0].as_tuple()[0],
                    self._intervals[-1].as_tuple()[1])

    def as_list(self):
        """Return the intervals as a list of tuples.
        
        Returns:     
            [(float, float), ...]
        """
        interval_list = [interval.as_tuple() for interval in self._intervals]
        return interval_list

    def contains(self, value, inclusive=True):
        """Determine if the intervals contains a value.
        
        Args:
            value (float): The input value to check
            inclusive (bool, optional): 
                If True, then includes the edges of the range for the check, 
                otherwise it is edge-exclusive. Default is True.
        
        Returns:           
            bool: True if the value is in the intervals, False otherwise
        """
        test = [interval.contains(value, inclusive=inclusive) for interval \
                in self._intervals]
        return any(test)

    def high_edges(self):
        """Return a list of the high edges.
        
        Returns:     
            (list)
        """
        edges = [interval._high for interval in self._intervals]
        return edges

    def index(self, value):
        """Return the index of the interval that contains the value.
        
        Note :
            If the value is precisely on the boundary of two intervals, the
            first interval index will be returned.
        
        Args:
            value (float): The input value
        
        Returns:
            (int)
        """
        for i, interval in enumerate(self._intervals):
            if interval.contains(value, inclusive=True):
                return i

    def insert(self, interval):
        """Insert a new interval
        
        Args:
            interval (:class:`Range`): The interval to insert
        """

        # if interval is a duplicate, then skip
        for _interval in self._intervals:
            if interval == _interval:
                return

        # where the new range should be inserted
        idx = [i for i, j in enumerate(self._intervals) if
               j._low <= interval._low]

        # determine if there is overlap with the lower bounding range, and if 
        # so, then merge
        if len(idx) != 0:
            idx = idx[-1]
            if self._intervals[idx].contains(interval._low, inclusive=False):
                the_range = self._intervals.pop(idx)
                interval = type(interval).union(the_range, interval)
            else:
                idx += 1
        else:
            idx = 0

        # determine if there is overlap with the upper bounding range, and if 
        # so, then merge
        if idx < len(self._intervals):
            if self._intervals[idx].contains(interval._high):
                the_range = self._intervals.pop(idx)
                interval = type(interval).union(the_range, interval)

        self._intervals.insert(idx, interval)

    def low_edges(self):
        """Return a list of the low edges.
        
        Returns:     
            (list)
        """
        edges = [interval._low for interval in self._intervals]
        return edges

    @classmethod
    def from_bounds(cls, low_bounds, high_bounds):
        """Create a new Intervals object from a list of lower and upper bounds.
        
        Args:
            low_bounds (list): The lower bounds of the intervals
            high_bounds (list): The upper bounds of the intervals
        
        Returns:           
            :class:`Intervals`
        """
        low_bounds = np.asarray(low_bounds).flatten()
        high_bounds = np.asarray(high_bounds).flatten()
        num = low_bounds.size
        if num != high_bounds.size:
            raise ValueError('low_bounds and high_bounds must be of same size')

        intervals = [cls._range_class(low_bounds[i], high_bounds[i]) \
                     for i in range(num)]
        obj = cls(intervals[0])
        obj._intervals = intervals
        return obj

    @classmethod
    def from_list(cls, interval_list):
        """Create a new Intervals object from a list of tuples.
        
        Args:
            interval_list ([(float, float), ...]):  A list of interval tuples
        
        Returns:           
            :class:`Intervals`
        """
        intervals = [cls._range_class(*interval) for interval in interval_list]
        obj = cls(intervals[0])
        obj._intervals = intervals
        return obj

    @classmethod
    def intersection(cls, intervals1, intervals2):
        """Return a new Intervals object that is the intersection of two 
        existing Intervals objects.
        
        Args:
            intervals1 (:class:`Intervals`): Intervals to be intersected
            intervals2 (:class:`Intervals`): Intervals to be intersected
           
        Returns:
            :class:`Intervals`
        """
        if intervals1.range[0] <= intervals2.range[0]:
            _intervals1 = intervals1
            _intervals2 = intervals2
        else:
            _intervals1 = intervals2
            _intervals2 = intervals1

        new_intervals = []
        for interval1 in _intervals1.intervals:
            for interval2 in _intervals2.intervals:
                if not interval1.contains(interval2._low) and \
                   not interval1.contains(interval2._high):
                    continue
                new_intervals.append(cls._range_class.intersection(interval1,
                                                                   interval2))
        obj = cls()
        obj._intervals = new_intervals
        return obj

    @classmethod
    def merge(cls, intervals1, intervals2):
        """Return a new Intervals object that is a merge of two existing 
        Intervals objects.
        
        Args:
            intervals1 (:class:`Intervals`): Intervals to be merged
            intervals2 (:class:`Intervals`): Intervals to be merged
           
        Returns:
            (:class:`Intervals`)
        """
        interval_list = intervals1.as_list()
        interval_list.extend(intervals2.as_list())
        interval_list = sorted(interval_list)
        obj = cls(cls._range_class(*interval_list.pop(0)))
        for interval in interval_list:
            obj.insert(cls._range_class(*interval))
        return obj

    def __repr__(self):
        s = '<{0}: {1} intervals; range {2}>'.format(self.__class__.__name__,
                                                     self.num_intervals,
                                                     self.range)
        return s

    def __getitem__(self, index):
        if index > self.num_intervals-1:
            raise KeyError('Requested {0}th interval and only {1} intervals '\
                           'exist'.format(index, self.num_intervals))
        return self._intervals[index]


class Gti(Intervals):
    """A primitive class defining a set of Good Time Intervals (GTIs).
    
    An interval may be accessed by using indices.
    
    Parameters:
        interval (:class:`TimeRange`, optional): An interval to initialize with
    """
    _range_class = TimeRange

    @classmethod
    def from_boolean_mask(cls, times, mask):
        """Create a new GTI object from a list of times and a Boolean mask
        Splits the boolean mask into segments of contiguous values and applies
        to array of times to create a GTI object.
        
        Args:
            times (np.array): An array of times
            mask (np.array(dtype=bool)): The boolean array. Must be the same 
                                         size as times.
        
        Returns:           
            :class:`Gti`: The new GTI object
        """
        times = np.asarray(times)
        mask = np.asarray(mask)

        # split a boolean mask array into segments based on True/False
        indices = np.nonzero(mask[1:] != mask[:-1])[0] + 1
        time_segs = np.split(times, indices)
        mask_segs = np.split(mask, indices)

        # retrieve the start and stop times for the "on" intervals
        segs = []
        numsegs = len(indices) + 1
        for i in range(numsegs):
            if mask_segs[i][0]:
                segs.append((time_segs[i][0], time_segs[i][-1]))

        # if mask is all True or all False
        if len(segs) == 0:
            if mask[0]:
                segs = [(times.min(), times.max())]
            else:
                return None

        return cls.from_list(segs)


class Ebounds(Intervals):
    """A primitive class defining a set of energy bounds.
    
    An interval may be accessed by using indices.
    
    Parameters:
        interval (:class:`EnergyRange`, optional): An interval to initialize with
    """
    _range_class = EnergyRange


class EventList():
    """A primitive class defining an event list.
    
    Parameters:
        times (np.array): The array of event times
        channels (np.array): The corresponding array of associated energy channel
        ebounds (:class:`Ebounds`, optional): The energy bounds mapped to 
                                              energy channels
    """
    def __init__(self, times=None, channels=None, ebounds=None):

        if (times is not None) and (channels is not None):
            times = np.asarray(times).flatten()
            channels = np.asarray(channels).flatten()
            if times.size != channels.size:
                raise ValueError('times and channels arrays must be same length')
        else:
            times = np.array([], dtype=float)
            channels = np.array([], dtype=int)

        self._events = np.empty(times.size, dtype=[('TIME', times.dtype.type),
                                                   ('PHA', channels.dtype.type)])
        self._events['TIME'] = times
        self._events['PHA'] = channels

        if ebounds is not None:
            if not isinstance(ebounds, Ebounds):
                raise TypeError('ebounds must be of type Ebounds')
        self._ebounds = ebounds

    @property
    def channel_range(self):
        """(int, int): The range of the channels in the list"""
        if self.size > 0:
            return int(np.min(self.channels)), int(np.max(self.channels))

    @property
    def channels(self):
        """(np.array): The PHA channel array"""
        return self._events['PHA']

    @property
    def ebounds(self):
        """(:class:`Ebounds`): The energy bounds of the energy channels.
                               This property can be set.
        """
        return self._ebounds

    @ebounds.setter
    def ebounds(self, val):
        if not isinstance(val, Ebounds):
            raise TypeError('ebounds must be an Ebounds object')
        self._ebounds = val

    @property
    def emax(self):
        """(float): The maximum energy"""
        if self._ebounds is not None:
            return self._ebounds.range[1]

    @property
    def emin(self):
        """(float): The minimum energy"""
        if self._ebounds is not None:
            return self._ebounds.range[0]

    @property
    def energy_range(self):
        """(float, float): The energy range of the channels"""
        if self.size > 0:
            if self._ebounds is not None:
                chan_min, chan_max = self.channel_range
                return (self._ebounds[chan_min].emin,
                        self._ebounds[chan_max].emax)

    @property
    def num_chans(self):
        """(int): The number of energy channels. 
        Note that not all channels will necessarily have events, especially if a 
        slice is made over energy."""
        if self.ebounds is not None:
            return self._ebounds.num_intervals
        else:
            return (self._events['PHA'].max() - self._events['PHA'].min()) + 1

    @property
    def size(self):
        """(int): The number of events in the list"""
        return self._events.size

    @property
    def time_range(self):
        """(float, float): The range of the times in the list"""
        if self.size > 0:
            return self.times.min(), self.times.max()

    @property
    def times(self):
        """(np.array): The event times"""
        return self._events['TIME']

    def bin(self, method, *args, tstart=None, tstop=None,
            event_deadtime=2.6e-6, overflow_deadtime=1.0e-5, **kwargs):
        """Bin the EventList in time given a binning function and return a
        2D time-energy channel histogram. If the ebounds energy calibration is
        set, returns a :class:`TimeEnergyBins` object, otherwise returns a
        :class:`TimeChannelBins` object.
        
        The binning function should take as input an array of times as well
        as a tstart and tstop keywords for partial list binning.  Additional 
        arguments and keyword arguments specific to the function are allowed.
        The function should return an array of time edges for the bins, such
        that, for `n` bins, there are `n` + 1 edges.
        
        Args:
            method (<function>): A binning function
            *args: Arguments to be passed to the binning function
            tstart (float, optional): 
                If set, defines the start time of the EventList to be binned, 
                otherwise binning will begin at the time of the first event.
            tstop (float, optional): 
                If set, defines the end time of the EventList to be binned, 
                otherwise binning will end at the time of the last event.
            event_deadtime (float, optional): The deadtime per event in seconds. 
                                              Default is 2.6e-6.
            overflow_deadtime (float, optional): 
                The deadtime per event in the overflow channel in seconds. 
                Default is 1e-5.
            **kwargs: Options to be passed to the binning function
        
        Returns:
            (:class:`TimeEnergyBins` or :class:`TimeChannelBins`)
        """
        if tstart is None:
            tstart = self.time_range[0]
        if tstop is None:
            tstop = self.time_range[1]

        # set the start and stop of the rebinning segment        
        mask = (self.times >= tstart) & (self.times <= tstop)
        bin_times = self.times[mask]
        kwargs['tstart'] = tstart
        kwargs['tstop'] = tstop

        # get the time edges from the binning function and then do the 2d histo
        time_edges = method(bin_times, *args, **kwargs)
        if self.ebounds is not None:
            chan_list = np.arange(self.ebounds.num_intervals + 1)
        else:
            chan_list = np.arange(self.channel_range[1] + 2)
        counts = np.histogram2d(bin_times, self.channels[mask],
                                [time_edges, chan_list])[0]

        # calculate exposure
        lo_edges = time_edges[:-1]
        hi_edges = time_edges[1:]
        overflow_counts = counts[:, -1]
        deadtime = counts.sum(axis=1) * event_deadtime + \
                   overflow_counts * (overflow_deadtime - event_deadtime)
<<<<<<< HEAD
        exposure = (np.minimum(hi_edges, tstop) - np.maximum(lo_edges, tstart)) - deadtime
        
=======
        exposure = (hi_edges - lo_edges) - deadtime

>>>>>>> c35733b9
        if self.ebounds is None:
            bins = TimeChannelBins(counts, lo_edges, hi_edges, exposure,
                                   chan_list[:-1])
        else:
            bins = TimeEnergyBins(counts, lo_edges, hi_edges, exposure,
                                  self.ebounds.low_edges(),
                                  self.ebounds.high_edges())
        return bins

    def channel_slice(self, chanlo, chanhi):
        """Perform a slice in energy channels of the EventList and return a 
        new EventList
        
        Args:
            chanlo (int): The start of the channel slice
            chanhi (int): The end of the channel slice
        
        Returns:        
            (:class:`EventList`)
        """
        mask = (self.channels >= chanlo) & (self.channels <= chanhi)
        events = self._events[mask]
        return EventList(times=events['TIME'], channels=events['PHA'],
                         ebounds=copy.deepcopy(self._ebounds))

    def count_spectrum(self, **kwargs):
        """Extract a count spectrum for the EventList or for a segment of the
        EventList. If the ebounds energy calibration is set, returns an 
        :class:`EnergyBins` object, otherwise returns a :class:`ChannelBins`
        object.
        
        Args:
            time_ranges ([(float, float), ...], optional): 
                The time range or time ranges over which to calculate the 
                exposure. If omitted, calculates the total exposure of the data.
            event_deadtime (float, optional): The deadtime per event in seconds. 
                                              Default is 0.
            overflow_deadtime (float, optional): 
                The deadtime per event in the overflow channel in seconds. 
                Default is 0.
        
        Returns:        
            (:class:`EnergyBins` or :class:`ChannelBins`)
        """
        if self.ebounds is not None:
            chan_list = np.arange(self.ebounds.num_intervals + 1)
        else:
            chan_list = np.arange(self.channel_range[1] + 2)
        counts = np.histogram(self.channels, bins=chan_list)[0]
        exposure = np.full(chan_list.size-1, self.get_exposure(time_ranges=None,
                                                               **kwargs))

        if self.ebounds is None:
            bins = ChannelBins.create(counts, chan_list[:-1], exposure)
        else:
            bins = EnergyBins(counts, self.ebounds.low_edges(),
                              self.ebounds.high_edges(), exposure)
        return bins

    def energy_slice(self, emin, emax):
        """Perform a slice in energy of the EventList and return a new EventList.
        Since energies are binned, an emin or emax falling inside of an energy
        channel bin will include that bin in the slice.
        
        Args:
            emin (float): The start of the energy slice
            emax (float): The end of the energy slice
        
        Returns:        
            (:class:`EventList`)
        """
        if self._ebounds is None:
            raise AttributeError('Ebounds has not been set, therefore the \
                                  the EventList cannot be sliced by energy')
        emins = np.array([ebound.emin for ebound in self._ebounds.intervals])
        emaxs = np.array([ebound.emax for ebound in self._ebounds.intervals])
        mask = (emins < emax) & (emaxs > emin)
        chan_nums = np.arange(self.channel_range[0], self.channel_range[1]+1)
        chan_nums = chan_nums[mask]
        return self.channel_slice(chan_nums[0], chan_nums[-1])

    def get_exposure(self, time_ranges=None, event_deadtime=0.0,
                     overflow_deadtime=0.0):
        """Calculate the total exposure, in seconds, of a time range or time 
        ranges of data.
        
        Args:
            time_ranges ([(float, float), ...], optional): 
                The time range or time ranges over which to calculate the 
                exposure. If omitted, calculates the total exposure of the data.
            event_deadtime (float, optional): The deadtime per event in seconds. 
                                              Default is 0.
            overflow_deadtime (float, optional): 
                The deadtime per event in the overflow channel in seconds. 
                Default is 0.
        
        Returns:
            (float)
        """
        if time_ranges is None:
            time_ranges = [self.time_range]
        try:
            iter(time_ranges[0])
        except:
            time_ranges = [time_ranges]

        exposure = 0.0
        for i in range(len(time_ranges)):
            tstart, tstop = self._assert_range(time_ranges[i])
            tcent = (tstop + tstart) / 2.0
            dt = (tstop - tstart) / 2.0
            mask = (np.abs(self.times - tcent) <= dt)
            # mask = (self.time >= tstart) & (self.time < tstop)
            deadtime = mask.sum() * event_deadtime

            if self.ebounds is not None:
                of_chan = self.ebounds.num_intervals-1
            else:
                of_chan = self.channel_range[1]

            deadtime += np.sum(self.channels[mask] == of_chan) * \
                        (overflow_deadtime - event_deadtime)
            exposure += (tstop - tstart) - deadtime
        return exposure

    def rebin_energy(self, method, *args, **kwargs):
        """Rebin the energy channels using the specified binning algorithm.  
        This does not change the number of events in the EventList, but changes 
        their assignment to a channel and bins the energy bounds mapping to 
        those channels (if applicable).  A new EventList object is returned.
        
        Args:
            method (<function>): A binning function
            *args: Arguments to be passed to the binning function
            **kwargs: Deadtime arguments passed to get_exposure
        
        Returns:
           (:class:`EventList`)
        """
        # exposure and counts; not really used other than for some specific
        # binning algorithms
        exposure = np.full(self.num_chans, self.get_exposure(**kwargs))
        chans, counts = np.unique(self.channels, return_counts=True)
        if chans.size != self.num_chans:
            counts_fill = np.zeros(self.num_chans)
            counts_fill[chans] = counts
            counts = counts_fill
        edges = np.arange(self.num_chans + 1)

        # call the binning algorithm and get the new edges
        _, _, new_edges = method(counts, exposure, edges, *args)

        # re-assign the pha channels based on the new edges
        # and also rebin the ebounds
        new_channels = np.zeros_like(self.channels)
        new_ebounds = []
        for i in range(len(new_edges) - 1):
            emin = new_edges[i]
            emax = new_edges[i + 1]
            mask = (self.channels >= emin) & (self.channels < emax)
            new_channels[mask] = i
            if self.ebounds is not None:
                new_ebounds.append((self.ebounds[emin].emin,
                                    self.ebounds[emax - 1].emax))

        # create the new EventList object with the rebinned channels
        if self.ebounds is not None:
            new_ebounds = Ebounds.from_list(new_ebounds)
        else:
            new_ebounds = None
        obj = EventList(times=np.copy(self.times), channels=new_channels,
                        ebounds=new_ebounds)
        return obj

    def sort_time(self):
        """In-place sort by time.
        """
        idx = np.argsort(self._events['TIME'])
        self._events = self._events[:][idx]

    def sort_channels(self):
        """In-place sort by channel number.
        """
        idx = np.argsort(self._events['PHA'])
        self._events = self._events[:][idx]

    def time_slice(self, tstart, tstop):
        """Perform a slice in time of the EventList and return a new EventList
        
        Args:
            tstart (float): The start of the time slice
            tstop (float): The end of the time slice
        
        Returns:        
            (:class:`EventList`)
        """
        mask = (self.times >= tstart) & (self.times <= tstop)
        events = self._events[mask]
        return EventList(times=events['TIME'], channels=events['PHA'],
                         ebounds=copy.deepcopy(self._ebounds))

    @classmethod
    def merge(cls, eventlists, sort=False, force_unique=True):
        """Merge multiple EventLists together in time and optionally sort.
        
        Args:
            eventlist (list of :class:`EventList`): 
                A list containing the EventLists to be merged
            sort (bool, optional): 
                If True, sorts by time after the merge. Default is False.
            force_unique (bool, optional): 
                If True, force all events to be unique via brute force sorting. 
                If False, the EventLists will only be checked and masked for 
                overlapping time ranges. Events can potentially be lost if the 
                merged EventLists contain overlapping times (but not necessarily 
                duplicate events), however this method is much faster.  
                Default is True.
        
        Returns:
            (:class:`EventList`)
        """

        # put in time order
        idx = np.argsort([eventlist.times.min() for eventlist in eventlists])
        eventlists = [eventlists[i] for i in idx]


        # mark: TODO add check for ebounds consistency
        ebounds_idx = 0
        for i in range(len(eventlists)):
            if eventlists[i].ebounds is None:
                continue
            else:
                ebounds_idx = i
                break

        new_times = np.array([])
        new_chans = np.array([])
        for eventlist in eventlists:
            # skip empty EventLists
            if eventlist.size == 0:
                continue

            # if not forcing to be unique, just make sure there is no time overlap
            if (not force_unique) and (new_times.size > 0):
                mask = (eventlist.times > new_times.max())
                temp_times = eventlist.times[mask]
                temp_chans = eventlist.channels[mask]
            else:
                temp_times = eventlist.times
                temp_chans = eventlist.channels
            new_times = np.concatenate((new_times, temp_times))
            new_chans = np.concatenate((new_chans, temp_chans))

        # force unique: make sure that we only keep unique events (slower)
        if force_unique:
            new_times, uidx = np.unique(new_times, return_index=True)
            new_chans = new_chans[uidx]

        obj = cls(times=new_times, channels=new_chans,
                  ebounds=copy.deepcopy(eventlists[ebounds_idx].ebounds))

        # do a sort
        if sort and not force_unique:
            obj.sort_time()

        return obj

    def _assert_range(self, valrange):
        assert valrange[0] <= valrange[1], \
            'Range must be in increasing order: (lo, hi)'
        return valrange

    def __repr__(self):
        s = '<EventList: {0} events;\n'.format(self.size)
        s += ' time range {0};\n channel range {1}>'.format(self.time_range,
                                                            self.channel_range)
        return s


class Bins():
    """A primitive class defining a set of histogram bins
    
    Parameters:
        counts (np.array): The array of counts in each bin
        lo_edges (np.array): The low-value edges of the bins
        hi_edges (np.array): The high-value edges of the bins
    """
    def __init__(self, counts, lo_edges, hi_edges):

        try:
            iter(counts)
            self._counts = np.asarray(counts).flatten()
        except:
            raise TypeError('counts must be an iterable')

        try:
            iter(lo_edges)
            self._lo_edges = np.asarray(lo_edges).flatten()
        except:
            raise TypeError('lo_edges must be an iterable')

        try:
            iter(hi_edges)
            self._hi_edges = np.asarray(hi_edges).flatten()
        except:
            raise TypeError('hi_edges must be an iterable')

        if (self._counts.size != self._lo_edges.size) or \
           (self._lo_edges.size != self._hi_edges.size):
            raise ValueError('counts, lo_edges, and hi_edges must all be ' \
                             'the same length')

    @property
    def centroids(self):
        """(np.array): The centroids of the bins"""
        return (self.hi_edges + self.lo_edges) / 2.0

    @property
    def counts(self):
        """(np.array): The counts in each bin"""
        return self._counts

    @property
    def count_uncertainty(self):
        """(np.array): The count uncertainty in each bin"""
        return np.sqrt(self._counts)

    @property
    def hi_edges(self):
        """(np.array): The high-value edges of the bins"""
        return self._hi_edges

    @property
    def lo_edges(self):
        """(np.array): The low-value edges of the bins"""
        return self._lo_edges

    @property
    def range(self):
        """(float, float): The range of the bin edges"""
        if self.size > 0:
            return (self.lo_edges[0], self.hi_edges[-1])

    @property
    def rates(self):
        """(np.array): The count rate of each bin; counts/width"""
        return self.counts / self.widths

    @property
    def rate_uncertainty(self):
        """(np.array): The count rate uncertainty of each bin"""
        return self.count_uncertainty / self.widths

    @property
    def size(self):
        """(int): Number of bins"""
        return self.lo_edges.size

    @property
    def widths(self):
        """(np.array): The widths of the bins"""
        return self.hi_edges - self.lo_edges

    def closest_edge(self, val, which='either'):
        """Return the closest bin edge
        
        Args:
            val (float): Input value
            which (str, optional): Options are: 
                
                * 'either' - closest edge to val; 
                * 'low' - closest edge lower than val; or 
                * 'high' - closest edge higher than val. Default is 'either'
        
        Returns:        
            (float)
        """
        edges = np.concatenate((self.lo_edges, [self.hi_edges[-1]]))
        idx = np.argmin(np.abs(val - edges))
        if which == 'low' and (idx - 1) >= 0:
            if edges[idx] > val:
                idx -= 1
        elif (which == 'high') and (idx + 1) < edges.size:
            if edges[idx] < val:
                idx += 1
        else:
            pass
        return edges[idx]

    def slice(self, lo_edge, hi_edge):
        """Perform a slice over the range of the bins and return a new Bins 
        object. Note that lo_edge and hi_edge values that fall inside a bin will
        result in that bin being included.
        
        Args:
            lo_edge (float): The start of the slice
            hi_edge (float): The end of the slice
        
        Returns:
            (:class:`Bins`)
        """
        lo_snap = self.closest_edge(lo_edge, which='low')
        hi_snap = self.closest_edge(hi_edge, which='high')
        if lo_snap == hi_snap:
            mask = (self.lo_edges < hi_snap) & (self.hi_edges >= lo_snap)
        else:
            mask = (self.lo_edges < hi_snap) & (self.hi_edges > lo_snap)
        obj = Bins(self.counts[mask], self.lo_edges[mask], self.hi_edges[mask])
        return obj

    def __repr__(self):
        s = '<Bins: {0} bins;\n'.format(self.size)
        s += ' range {0}>'.format(self.range)
        return s


class ExposureBins(Bins):
    """A class defining a set of bins containing exposure information.

    Parameters:
        counts (np.array): The array of counts in each bin
        lo_edges (np.array): The low-value edges of the bins
        hi_edges (np.array): The high-value edges of the bins
        exposure (np.array): The exposure of each bin
        precalc_good_segments (bool, optional): If True, calculates contiguous
                                                bin segments on initialization.
                                                Default is True.
    """
    def __init__(self, counts, lo_edges, hi_edges, exposure,
                 precalc_good_segments=True):
        super().__init__(counts, lo_edges, hi_edges)

        try:
            iter(exposure)
            self._exposure = np.asarray(exposure).flatten()
        except:
            raise TypeError('exposure must be an iterable')

        if (self._counts.size != self._exposure.size):
            raise ValueError('exposure must be the same size as counts')

        self._good_segments = None
        if precalc_good_segments:
            self._good_segments = self._calculate_good_segments()

    @property
    def exposure(self):
        """(np.array): The exposure of each bin"""
        return self._exposure

    @property
    def rates(self):
        """(np.array): The count rate of each bin: counts/exposure"""
        r = np.zeros_like(self.exposure)
        mask = (self.exposure > 0.0)
        r[mask] = self.counts[mask] / self.exposure[mask]
        return r

    @property
    def rate_uncertainty(self):
        """(np.array): The count rate uncertainty of each bin"""
        r = np.zeros_like(self.exposure)
        mask = (self.exposure > 0.0)
        r[mask] = self.count_uncertainty[mask] / self.exposure[mask]
        return r

    def contiguous_bins(self):
        """Return a list of ExposureBins, each one containing a continuous 
        segment of data.  This is done by comparing the edges of each bin, and 
        if there is a gap between edges, the data is split into separate 
        ExposureBin objects, each containing a contiguous set of data.
        
        Returns
            (list of :class:`ExposureBins`)
        """
        if self._good_segments is not None:
            good_segments = self._good_segments
        else:
            good_segments = self._calculate_good_segments()
        bins = [self.slice(seg[0], seg[1]) for seg in good_segments]
        return bins

    def rebin(self, method, *args, tstart=None, tstop=None):
        """Rebin the ExposureBins object in given a binning function and return 
        a new ExposureBins object 
        
        The binning function should take as input an array of counts, 
        array of exposures, and an array of bin edges. Additional arguments 
        specific to the function are allowed. The function should return an 
        array of the new counts, new exposure, and new edges.
        
        Args:
            method (<function>): A binning function
            *args: Arguments to be passed to the binning function
            tstart (float, optional): 
                If set, defines the start time of the ExposureBins to be binned, 
                otherwise binning will begin at the time of the first bin edge.
            tstop (float, optional): 
                If set, defines the end time of the ExposureBins to be binned, 
                otherwise binning will end at the time of the last bin edge.        
        
        Returns:
            (:class:`ExposureBins`)
        """

        # empty bins
        empty = self.__class__([], [], [], [])

        # set the start and stop of the rebinning segment
        trange = self.range
        if tstart is None:
            tstart = trange[0]
        if tstop is None:
            tstop = trange[1]
        if tstart < trange[0]:
            tstart = trange[0]
        if tstop > trange[1]:
            tstop = trange[1]


        bins = self.contiguous_bins()
        new_histos = []
        for bin in bins:

            trange = bin.range

            # split the histogram into pieces so that we only rebin the piece
            # that needs to be rebinned
            pre = empty
            post = empty
            if (tstop < trange[0]) or (tstart > trange[1]):
                histo = empty
            elif tstop == trange[1]:
                if tstart > trange[0]:
                    pre = bin.slice(trange[0], self.closest_edge(tstart,
                                                                 which='low'))
                histo = bin.slice(self.closest_edge(tstart, which='low'),
                                  trange[1])
            elif tstart == trange[0]:
                histo = bin.slice(trange[0],
                                  self.closest_edge(tstop, which='high'))
                if tstop < trange[1]:
                    post = bin.slice(self.closest_edge(tstop, which='high'),
                                     trange[1])

            elif (tstart > trange[0]) or (tstop < trange[1]):
                pre = bin.slice(trange[0],
                                self.closest_edge(tstart, which='low'))
                histo = bin.slice(self.closest_edge(tstart, which='low'),
                                  self.closest_edge(tstop, which='high'))
                post = bin.slice(self.closest_edge(tstop, which='high'),
                                 trange[1])
            else:
                histo = bin

            # perform the rebinning and create a new histo with the 
            # rebinned rates
            if histo.size > 0:
                edges = np.append(histo.lo_edges, histo.hi_edges[-1])
                new_counts, new_exposure, new_edges = method(histo.counts,
                                                             histo.exposure,
                                                             edges, *args)
                new_histo = self.__class__(new_counts, new_edges[:-1],
                                           new_edges[1:],
                                           new_exposure)
            else:
                new_histo = bin

            # now merge the split histo back together again
            histos_to_merge = [i for i in (pre, new_histo, post) if
                               i.size > 0]

            if len(histos_to_merge) > 0:
                new_histos.append(self.__class__.merge(histos_to_merge))

        new_histo = self.__class__.merge(new_histos)
        return new_histo

    def slice(self, tstart, tstop):
        """Perform a slice over a range and return a new ExposureBins object. 
        Note that tstart and tstop values that fall inside a bin will result in 
        that bin being included.

        Args:
            tstart (float): The start of the slice
            tstop (float): The end of the slice
        
        Returns:
            (:class:`ExposureBins`)
        """
        tstart_snap = self.closest_edge(tstart, which='low')
        tstop_snap = self.closest_edge(tstop, which='high')

        mask = (self.lo_edges < tstop_snap) & (self.hi_edges > tstart_snap)

        obj = self.__class__(self.counts[mask], self.lo_edges[mask],
                             self.hi_edges[mask], self.exposure[mask])
        return obj

    @classmethod
    def merge(cls, histos, **kwargs):
        """Merge multiple ExposureBins together.  Note that the ExposureBins
        to merged must be strictly non-overlapping.  The end of the range for
        one ExposureBins may be equal to the start of the range for another, or
        there may be a gap between the end of one or beginning of another,
        but there cannot be an overlap.  If you need to sum the counts between
        multiple ExposureBins with the same bin edges, see the 
        :meth:`~ExposureBins.sum` method.
        
        Args:
            histos (list of :class:`ExposureBins`): 
                A list containing the ExposureBins to be merged
        
        Returns:        
            (:class:`ExposureBins`)
        """
        num = len(histos)

        # sort by start time
        tstarts = np.concatenate([[histo.lo_edges[0]] for histo in histos])
        idx = np.argsort(tstarts)

        # concatenate the histos in order
        counts = histos[idx[0]].counts
        lo_edges = histos[idx[0]].lo_edges
        hi_edges = histos[idx[0]].hi_edges
        exposure = histos[idx[0]].exposure
        for i in range(1, num):
            bin_starts = histos[idx[i]].lo_edges
            # make sure there is no overlap
            mask = (bin_starts >= hi_edges[-1])
            if (~mask).sum() > 0:
                raise ValueError('Overlapping bins cannot be merged.  Only' \
                                 'non-overlapping bins can be merged.')

            counts = np.concatenate((counts, histos[idx[i]].counts[mask]))
            lo_edges = np.concatenate(
                (lo_edges, histos[idx[i]].lo_edges[mask]))
            hi_edges = np.concatenate(
                (hi_edges, histos[idx[i]].hi_edges[mask]))
            exposure = np.concatenate(
                (exposure, histos[idx[i]].exposure[mask]))

        # new ExposureBins object
        merged_bins = cls(counts, lo_edges, hi_edges, exposure, **kwargs)
        return merged_bins

    @classmethod
    def sum(cls, histos):
        """Sum multiple ExposureBins together if they have the same bin edges.
        If the exposures are different between the histograms, they will be 
        averaged.
        
        Args:
            histos (list of :class:`ExposureBins`):  
                A list containing the ExposureBins to be summed
        
        Returns:        
            (:class:`ExposureBins`)
        """
        counts = np.zeros(histos[0].size)
        for histo in histos:
            assert histo.size == histos[0].size, \
                "The histograms must all have the same size"
            assert np.all(histo.lo_edges == histos[0].lo_edges), \
                "The histograms must all have the same support"
            counts += histo.counts

        # averaged exposure
        exposure = np.mean([histo.exposure for histo in histos], axis=0)

        sum_bins = cls(counts, histos[0].lo_edges, histos[0].hi_edges,
                       exposure)
        return sum_bins

    def _calculate_good_segments(self):
        """Calculates the ranges of data that are contiguous segments
        
        Returns:
            ([(float, float), ...])
        """
        mask = (self.lo_edges[1:] != self.hi_edges[:-1])
        if mask.sum() == 0:
            return [self.range]
        times = np.concatenate(([self.lo_edges[0]], self.hi_edges[:-1][mask],
                                self.lo_edges[1:][mask], [self.hi_edges[-1]]))
        times.sort()
        return times.reshape(-1, 2).tolist()

    def __repr__(self):
        s = '<{0}: {1} bins;\n'.format(self.__class__.__name__, self.size)
        s += ' range {0};\n'.format(self.range)
        if self._good_segments is not None:
            s += ' {0} contiguous segments>'.format(len(self._good_segments))
        return s


class ChannelBins(ExposureBins):
    """A class defining a set of Energy Channel bins.
    """
    @property
    def chan_nums(self):
        """(np.array): The channel numbers"""
        if self.size > 0:
            return self.lo_edges

    @classmethod
    def create(cls, counts, chan_nums, exposure, **kwargs):
        """Create a :class:`ChannelBins` object from a list of channel numbers.
        
        Args:
            counts (np.array): The array of counts in each bin
            chan_nums (np.array): The energy channel numbers
            exposure (np.array): The exposure of each bin
            precalc_good_segments (bool, optional): If True, calculates contiguous
                                                    bin segments on initialization.
                                                    Default is True.
        
        Returns:
            (:class:`ChannelBins`)
        """
        try:
            iter(exposure)
        except:
            counts = np.asarray(counts)
            exposure = np.full(counts.shape, exposure)

        chan_nums = np.asarray(chan_nums)
        return cls(counts, chan_nums, chan_nums + 1, exposure, **kwargs)

    @property
    def range(self):
        """(int, int): The channel range"""
        if self.size > 0:
            return (self.chan_nums[0], self.chan_nums[-1])

    def rebin(self, method, *args, chan_min=None, chan_max=None):
        """Rebin the ChannelBins object given a binning function and return 
        a new ChannelBins object 
        
        The binning function should take as input an array of counts, 
        array of exposures, and an array of bin edges. Additional arguments 
        specific to the function are allowed. The function should return an 
        array of the new counts, new exposure, and new edges.
        
        Note::
          Edges for energy channels are treated as [chan_num, chan_num+1]
        
        Args:
            method (<function>): A binning function
            *args: Arguments to be passed to the binning function
            chan_min (float, optional): 
                If set, defines the minimum channel number of the ChannelBins to 
                be binned, otherwise binning will begin at the first channel 
                number.
            chan_max (float, optional): 
                If set, defines the maximum channel of the ChannelBins to be 
                binned, otherwise binning will end at the last channel number.        
        
        Returns:
            (:class:`ChannelBins`)
        """

        # empty bins
        empty = self.__class__([], [], [], [])

        # set the start and stop of the rebinning segment
        crange = self.range
        if chan_min is None:
            chan_min = crange[0]
        if chan_max is None:
            chan_max = crange[1]
        if chan_min < crange[0]:
            chan_min = crange[0]
        if chan_max > crange[1]:
            chan_max = crange[1]

        bins = self.contiguous_bins()
        new_histos = []
        for bin in bins:

            crange = bin.range
            # split the histogram into pieces so that we only rebin the piece
            # that needs to be rebinned
            pre = empty
            post = empty
            if (chan_max < crange[0]) or (chan_min > crange[1]):
                histo = empty

            elif chan_max == crange[1]:
                if chan_min > crange[0]:
                    pre = bin.slice(crange[0], chan_min-1)
                histo = bin.slice(chan_min, crange[1])

            elif chan_min == crange[0]:
                histo = bin.slice(crange[0], chan_max)
                if chan_max < crange[1]:
                    post = bin.slice(chan_max+1, crange[1])

            elif (chan_min > crange[0]) or (chan_max < crange[1]):
                pre = bin.slice(crange[0], chan_min-1)
                histo = bin.slice(chan_min, chan_max)
                post = bin.slice(chan_max+1, crange[1])

            else:
                histo = bin

            # perform the rebinning and create a new histo with the 
            # rebinned rates
            if histo.size > 0:
                edges = np.append(histo.lo_edges, histo.hi_edges[-1])
                new_counts, new_exposure, new_edges = method(histo.counts,
                                                             histo.exposure,
                                                             edges, *args)
                new_histo = self.__class__(new_counts, new_edges[:-1],
                                           new_edges[1:],
                                           new_exposure)
            else:
                new_histo = bin

            # now merge the split histo back together again
            histos_to_merge = [i for i in (pre, new_histo, post) if
                               i.size > 0]

            if len(histos_to_merge) > 0:
                new_histos.append(self.__class__.merge(histos_to_merge))

        new_histo = self.__class__.merge(new_histos)
        return new_histo

    def slice(self, chan_min, chan_max):
        """Perform a slice over the range of the bins and return a new 
        ChannelBins object.
        
        Args:
            lo_edge (float): The start of the slice
            hi_edge (float): The end of the slice
        
        Returns:
            (:class:`ChannelBins`)
        """
        mask = (self.chan_nums <= chan_max) & (self.chan_nums >= chan_min)
        obj = self.__class__.create(self.counts[mask], self.chan_nums[mask],
                                    self.exposure[mask])
        return obj


class TimeBins(ExposureBins):
    """A class defining a set of Time History (lightcurve) bins.

    Parameters:
        counts (np.array): The array of counts in each bin
        lo_edges (np.array): The low-value edges of the bins
        hi_edges (np.array): The high-value edges of the bins
        exposure (np.array): The exposure of each bin
    """
    def __init__(self, counts, lo_edges, hi_edges, exposure, **kwargs):
        super().__init__(counts, lo_edges, hi_edges, exposure, **kwargs)


class EnergyBins(ExposureBins):
    """A class defining a set of Energy (count spectra) bins.

    Parameters:
        counts (np.array): The array of counts in each bin
        lo_edges (np.array): The low-value edges of the bins
        hi_edges (np.array): The high-value edges of the bins
        exposure (np.array): The exposure of each bin
        precalc_good_segments (bool, optional): If True, calculates contiguous
                                                bin segments on initialization.
                                                Default is True.
    """
    def __init__(self, counts, lo_edges, hi_edges, exposure, **kwargs):
        try:
            iter(exposure)
        except:
            counts = np.asarray(counts)
            exposure = np.full(counts.shape, exposure)
        super().__init__(counts, lo_edges, hi_edges, exposure, **kwargs)

    @property
    def centroids(self):
        """(np.array): The centroids of the bins"""
        return np.sqrt(self.hi_edges * self.lo_edges)

    @property
    def rates_per_kev(self):
        """(np.array): Differential count rate"""
        return self.rates / self.widths

    @property
    def rate_uncertainty_per_kev(self):
        """(np.array): Differential rate uncertainty"""
        return self.rate_uncertainty / self.widths

    def rebin(self, method, *args, emin=None, emax=None):
        """Rebin the EnergyBins object in given a binning function and return a
        a new EnergyBins object 

        The binning function should take as input an array of counts, 
        array of exposures, and an array of bin edges. Additional arguments 
        specific to the function are allowed. The function should return an 
        array of the new counts, new exposure, and new edges.

        Args:
            method (<function>): A binning function
            *args: Arguments to be passed to the binning function
            emin (float, optional): 
                If set, defines the starting energy of the EnergyBins to be 
                binned, otherwise binning will begin at the first bin edge.
            emax (float, optional): 
                If set, defines the ending energy of the EnergyBins to be binned, 
                otherwise binning will end at the last bin edge.        
        
        Returns:
            (:class:`EnergyBins`)
        """
        histo = super().rebin(method, *args, tstart=emin, tstop=emax)
        histo._exposure = self.exposure[:histo.size]
        return histo

    @classmethod
    def sum(cls, histos):
        """Sum multiple EnergyBins together if they have the same energy range
        (support).  Example use would be summing two count spectra.
        
        Args:
            histos (list of :class:`EnergyBins`):  
                A list containing the EnergyBins to be summed
        
        Returns:        
            (:class:`EnergyBins`)
        """
        counts = np.zeros(histos[0].size)
        exposure = 0.0
        for histo in histos:
            assert histo.size == histos[0].size, \
                "The histograms must all have the same size"
            assert np.all(histo.lo_edges == histos[0].lo_edges), \
                "The histograms must all have the same support"
            counts += histo.counts
            exposure += histo.exposure

        sum_bins = cls(counts, histos[0].lo_edges, histos[0].hi_edges,
                       exposure)
        return sum_bins


class TimeChannelBins():
    """A class defining a set of 2D Time/Energy-Channel bins.

    Parameters:
        counts (np.array): The array of counts in each bin
        tstart (np.array): The low-value edges of the time bins
        tstop (np.array): The high-value edges of the time bins
        exposure (np.array): The exposure of each bin
        chan_nums (np.array): The channel numbers in ascending order
        quality (np.array, optional): The spectrum quality flag
        precalc_good_segments (bool, optional): If True, calculates the 
                                                good time and channel segments 
                                                on initialization.    
    """
    def __init__(self, counts, tstart, tstop, exposure, chan_nums,
                 quality=None, precalc_good_segments=True):

        try:
            iter(counts)
            self._counts = np.asarray(counts)
        except:
            raise TypeError('counts must be an iterable')
        if self._counts.ndim != 2:
            raise TypeError('counts must be a 2-dimensional array')

        try:
            iter(tstart)
            self._tstart = np.asarray(tstart).flatten()
        except:
            raise TypeError('tstart must be an iterable')
        try:
            iter(tstop)
            self._tstop = np.asarray(tstop).flatten()
        except:
            raise TypeError('tstop must be an iterable')
        try:
            iter(exposure)
            self._exposure = np.asarray(exposure).flatten()
        except:
            raise TypeError('exposure must be an iterable')

        try:
            iter(chan_nums)
            self._chan_nums = np.asarray(chan_nums, dtype=int).flatten()
        except:
            raise TypeError('chan_nums must be an iterable')

        if (self._tstart.size != self._tstop.size) or \
           (self._exposure.size != self._tstart.size):
            raise ValueError('tstart, tstop, and exposure must all be ' \
                             'the same length')

        if (self._counts.shape[0] != self._tstart.size) or \
           (self._counts.shape[1] != self._chan_nums.size):
            raise ValueError('counts axis 0 must have same length as tstart, '\
                             'tstop, and exposure.  counts axis 1 must have '\
                             'same length as chan_nums.')

        if quality is not None:
            try:
                iter(quality)
                self._quality = np.asarray(quality).flatten()
            except:
                raise TypeError('quality must be an iterable')
            if self._quality.size != self._tstart.size:
                raise ValueError('quality must be same length as tstart')
        else:
            self._quality = np.zeros_like(self._tstart)


        self._good_time_segments = None
        self._good_channel_segments = None
        if (self.num_times > 0) and precalc_good_segments:
            self._good_time_segments = self._calculate_good_segments(
                                                                    self.tstart,
                                                                     self.tstop)

        if (self.num_chans > 0) and precalc_good_segments:
            chans0 = self.chan_nums
            chans1 = self.chan_nums + 1
            self._good_channel_segments = self._calculate_good_segments(chans0,
                                                                        chans1)

    @property
    def chan_nums(self):
        """(np.array): The channel numbers"""
        return self._chan_nums

    @property
    def channel_range(self):
        """(int, int): The channel number range"""
        if self.num_chans > 0:
            return (self.chan_nums[0], self.chan_nums[-1])

    @property
    def counts(self):
        """(np.array): The array of counts in each bin"""
        return self._counts

    @property
    def count_uncertainty(self):
        """ (np.array): The counts uncertainty in each bin"""
        return np.sqrt(self.counts)

    @property
    def exposure(self):
        """(np.array): The exposure of each bin"""
        return self._exposure

    @property
    def num_chans(self):
        """(int): The number of energy channels along the energy axis"""
        return self._chan_nums.size

    @property
    def num_times(self):
        """(int): The number of bins along the time axis"""
        return self._exposure.size

    @property
    def quality(self):
        """(np.array): The spectrum quality flag"""
        return self._quality

    @property
    def rates(self):
        """(np.array): The rates in each Time-Channel Bin"""
        return self.counts / (self.exposure[:, np.newaxis])

    @property
    def rate_uncertainty(self):
        """(np.array): The rate uncertainty in each bin"""
        return self.count_uncertainty / (self.exposure[:, np.newaxis])

    @property
    def size(self):
        """(int, int): The number of bins along both axes (num_times, num_chans)"""
        return self.counts.shape

    @property
    def time_centroids(self):
        """(np.array): The bin centroids along the time axis"""
        return (self.tstop + self.tstart) / 2.0

    @property
    def time_range(self):
        """(float, float): The range of the data along the time axis"""
        if self.num_times > 0:
            return (self.tstart[0], self.tstop[-1])

    @property
    def time_widths(self):
        """(np.array): The bin widths along the time axis"""
        return (self.tstop - self.tstart)

    @property
    def tstart(self):
        """(np.array): The low-value edges of the time bins"""
        return self._tstart

    @property
    def tstop(self):
        """(np.array): The high-value edges of the time bins"""
        return self._tstop

    def apply_ebounds(self, ebounds):
        """Apply an energy bounds calibration and return a TimeEnergyBins 
        object.
        
        Args:
            ebounds (:class:`Ebounds`): The energy bounds. Must match the number
                                        of channels as this object.
        
        Returns:
            (:class:`TimeEnergyBins`)
        """
        if not isinstance(ebounds, Ebounds):
            raise TypeError('ebounds must be an Ebounds object')

        if ebounds.num_intervals != self.num_chans:
            raise ValueError('ebounds must have the same number of channels ' \
                             'as this object.')

        return TimeEnergyBins(self.counts, self.tstart, self.tstop,
                              self.exposure, ebounds.low_edges(),
                              ebounds.high_edges())

    def closest_time_edge(self, val, which='either'):
        """Return the closest time bin edge
        
        Args:
            val (float): Input value
            which (str, optional): Options are: 
                
                * 'either' - closest edge to val; 
                * 'low' - closest edge lower than val; 
                * 'high' - closest edge higher than val. Default is 'either'
        
        Returns:           
            (float)
        """
        edges = np.concatenate((self.tstart, [self.tstop[-1]]))
        return self._closest_edge(edges, val, which=which)

    def contiguous_channel_bins(self):
        """Return a list of TimeChannelBins, each one containing a contiguous
        channel segment of data.  This is done by comparing adjacent channel 
        numbers, and if there is a gap between channels, the data is split into 
        separate TimeChannelBins objects, each containing a 
        channel-contiguous set of data.
        
        Returns:
            (list of :class:`TimeChannelBins`)
        """
        if self._good_channel_segments is None:
            chans0 = self.chan_nums
            chans1 = self.chan_nums + 1
            good_segments = self._calculate_good_segments(chans0, chans1)
        else:
            good_segments = self._good_channel_segments
        bins = [self.slice_channels(seg[0], seg[1]) for seg in good_segments]
        return bins

    def contiguous_time_bins(self):
        """Return a list of TimeChannelBins, each one containing a contiguous
        time segment of data.  This is done by comparing the edges of each time
        bin, and if thereis a gap between edges, the data is split into 
        separate TimeChannelBins objects, each containing a time-contiguous set 
        of data.
        
        Returns:
            (list of :class:`TimeChannelBins`)
        """
        if self._good_time_segments is None:
            good_segments = self._calculate_good_segments(self.tstart,
                                                          self.tstop)
        else:
            good_segments = self._good_time_segments

        bins = [self.slice_time(seg[0], seg[1]) for seg in good_segments]
        return bins

    def get_exposure(self, time_ranges=None, scale=False):
        """Calculate the total exposure of a time range or time ranges of data
        
        Args:
            time_ranges ([(float, float), ...], optional): 
                The time range or time ranges over which to calculate the 
                exposure. If omitted, calculates the total exposure of the data        
            scale (bool, optional): 
                If True and the time ranges don't match up with the data binning, 
                will scale the exposure based on the requested time range. 
                Default is False.
        
        Returns:
            (float)
        """
        if time_ranges is None:
            time_ranges = [self.time_range]
        try:
            iter(time_ranges[0])
        except:
            time_ranges = [time_ranges]
        exposure = 0.0

        for i in range(len(time_ranges)):
            mask = self._slice_time_mask(*self._assert_range(time_ranges[i]))
            dt = (time_ranges[i][1] - time_ranges[i][0])
            data_exp = np.sum(self.exposure[mask])
            dts = np.sum(self.tstop[mask] - self.tstart[mask])
            if dts > 0:
                if scale:
                    exposure += data_exp * (dt / dts)
                else:
                    exposure += data_exp

        return exposure

    def integrate_channels(self, chan_min=None, chan_max=None):
        """Integrate the histogram over the channel axis (producing a 
        lightcurve). Limits on the integration smaller than the full range can 
        be set.
        
        Args:
            chan_min (int, optional): 
                The low end of the integration range. If not set, uses the 
                lowest energy channel of the histogram
            chan_max (int, optional): 
                The high end of the integration range. If not set, uses the 
                highest energy channel of the histogram
        
        Returns:           
            (:class:`TimeBins`)
        """
        if chan_min is None:
            chan_min = self.channel_range[0]
        if chan_max is None:
            chan_max = self.channel_range[1]

        mask = (self.chan_nums <= chan_max) & (self.chan_nums >= chan_min)
        counts = self.counts[:, mask].sum(axis=1)

        obj = TimeBins(counts, self.tstart, self.tstop, self.exposure)
        return obj

    def integrate_time(self, tstart=None, tstop=None):
        """Integrate the histogram over the time axis (producing an energy 
        channel spectrum). Limits on the integration smaller than the full range 
        can be set.
        
        Args:
            tstart (float, optional): 
                The low end of the integration range. If not set, uses the 
                lowest time edge of the histogram
            tstop (float, optional): 
                The high end of the integration range. If not set, uses the 
                highest time edge of the histogram
        
        Returns:           
            (:class:`ChannelBins`)
        """
        if tstart is None:
            tstart = self.time_range[0]
        if tstop is None:
            tstop = self.time_range[1]

        mask = self._slice_time_mask(tstart, tstop)
        counts = np.sum(self.counts[mask, :], axis=0)
        exposure = np.sum(self.exposure[mask])
        exposure = np.full(counts.size, exposure)

        obj = ChannelBins.create(counts, self.chan_nums, exposure)
        return obj

    def rebin_channels(self, method, *args, chan_min=None, chan_max=None):
        """Rebin the TimeChannelBins object along the energy axis given a 
        binning function and return a new TimeChannelBins object.
        
        The binning function should take as input an array of counts, 
        array of exposures, and an array of bin edges. Additional arguments 
        specific to the function are allowed. The function should return an 
        array of the new counts, new exposure, and new edges.
        
        Args:
            method (<function>):  A binning function
            *args:  Arguments to be passed to the binning function
            chan_min (int, optional): 
                If set, defines the starting channel of the TimeChannelBins 
                to be binned, otherwise binning will begin at the the first 
                channel.
            chan_max (int, optional): 
                If set, defines the ending channel of the TimeChannelBins to 
                be binned, otherwise binning will end at the last channel.
        
        Returns:        
            (:class:`TimeChannelBins`)
        """
        # empty bins
        empty = self.__class__(np.array([[]]).reshape(0,0), [], [], [], [])

        # set the start and stop of the rebinning segment
        chan_range = self.channel_range
        if chan_min is None:
            chan_min = chan_range[0]
        if chan_max is None:
            chan_max = chan_range[1]
        if chan_min < chan_range[0]:
            chan_min = chan_range[0]
        if chan_max > chan_range[1]:
            chan_max = chan_range[1]

        bins = self.contiguous_channel_bins()
        new_histos = []
        for bin in bins:
            # split the histogram into pieces so that we only rebin the piece
            # that needs to be rebinned
            pre = empty
            post = empty
            crange = bin.channel_range
            if (chan_max < crange[0]) or (chan_min > crange[1]):
                histo = empty

            elif chan_max == crange[1]:
                if chan_min > crange[0]:
                    pre = bin.slice_channels(crange[0], chan_min-1)
                histo = bin.slice_channels(chan_min, crange[1])

            elif chan_min == crange[0]:
                histo = bin.slice_channels(crange[0], chan_max)
                if chan_max < crange[1]:
                    post = bin.slice_channels(chan_max+1, crange[1])

            elif (chan_min > crange[0]) and (chan_max < crange[1]):
                pre = bin.slice_channels(crange[0], chan_min-1)
                histo = bin.slice_channels(chan_min, chan_max)
                post = bin.slice_channels(chan_max+1, crange[1])

            else:
                histo = bin

            # perform the rebinning and create a new histo with the 
            # rebinned rates
            if histo.num_chans > 0:
                edges = np.append(histo.chan_nums, histo.chan_nums[-1]+1)
                num_times, num_chans = histo.size
                new_counts = []
                for i in range(num_times):
                    exposure = np.full(num_chans, histo.exposure[i])
                    new_cts, _, new_edges = method(histo.counts[i, :],
                                                   exposure,
                                                   edges, *args)
                    new_counts.append(new_cts)
                new_counts = np.array(new_counts)
                new_histo = TimeChannelBins(new_counts, bin.tstart,
                                               bin.tstop, bin.exposure,
                                               new_edges[:-1])

            else:
                new_histo = bin

            # now merge the split histo back together again
            histos_to_merge = [i for i in (pre, new_histo, post) if
                               i.num_chans > 0]

            if len(histos_to_merge) > 0:
                new_histos.append(TimeChannelBins.merge_channels(histos_to_merge))

        new_histo = TimeChannelBins.merge_channels(new_histos)

        return new_histo

    def rebin_time(self, method, *args, tstart=None, tstop=None):
        """Rebin the TimeChannelBins object along the time axis given a binning 
        function and return a new TimeChannelBins object.
        
        The binning function should take as input an array of counts, 
        array of exposures, and an array of bin edges. Additional arguments 
        specific to the function are allowed. The function should return an 
        array of the new counts, new exposure, and new edges.
        
        Args:
            method (<function>): A binning function
            *args:  Arguments to be passed to the binning function
            tstart (float, optional): 
                If set, defines the start time of the TimeChannelBins to be 
                binned, otherwise binning will begin at the time of the first 
                bin edge.
            tstop (float, optional): 
                If set, defines the end time of the TimeChannelBins to be 
                binned, otherwise binning will end at the time of the last 
                bin edge.
        
        Returns:       
            (:class:`TimeChannelBins`)
        """

        # empty bins
        empty = self.__class__(np.array([[]]).reshape(0,0), [], [], [], [], [])

        # set the start and stop of the rebinning segment
        trange = self.time_range
        if tstart is None:
            tstart = trange[0]
        if tstop is None:
            tstop = trange[1]
        if tstart < trange[0]:
            tstart = trange[0]
        if tstop > trange[1]:
            tstop = trange[1]

        bins = self.contiguous_time_bins()
        new_histos = []
        for bin in bins:
            trange = bin.time_range
            # split the histogram into pieces so that we only rebin the piece
            # that needs to be rebinned
            pre = empty
            post = empty
            if (tstop < trange[0]) or (tstart > trange[1]):
                histo = empty
            elif tstop == trange[1]:
                if tstart > trange[0]:
                    pre = bin.slice_time(trange[0],
                                         self.closest_time_edge(tstart,
                                                                which='low'))
                histo = bin.slice_time(self.closest_time_edge(tstart,
                                                              which='low'),
                                       trange[1])
            elif tstart == trange[0]:
                histo = bin.slice_time(trange[0],
                                       self.closest_time_edge(tstop,
                                                              which='high'))
                if tstop < trange[1]:
                    post = bin.slice_time(self.closest_time_edge(tstop,
                                                                  which='high'),
                                          trange[1])

            elif (tstart > trange[0]) and (tstop < trange[1]):
                pre = bin.slice_time(trange[0],
                                    self.closest_time_edge(tstart, which='low'))
                histo = bin.slice_time(
                                   self.closest_time_edge(tstart, which='low'),
                                   self.closest_time_edge(tstop, which='high'))
                post = bin.slice_time(self.closest_time_edge(tstop, which='high'),
                                      trange[1])
            else:
                histo = bin

            # perform the rebinning and create a new histo with the 
            # rebinned rates
            if histo.num_times > 0:
                edges = np.append(histo.tstart, histo.tstop[-1])
                new_counts = []
                for i in range(bin.num_chans):
                    new_cts, new_exposure, new_edges = method(
                        histo.counts[:, i],
                        histo.exposure,
                        edges, *args)
                    new_counts.append(new_cts)
                new_counts = np.array(new_counts).T

                new_histo = TimeChannelBins(new_counts, new_edges[:-1],
                                           new_edges[1:], new_exposure,
                                           bin.chan_nums)
            else:
                new_histo = bin

            # now merge the split histo back together again
            histos_to_merge = [i for i in (pre, new_histo, post) if
                               i.num_times > 0]

            if len(histos_to_merge) > 0:
                new_histos.append(TimeChannelBins.merge_time(histos_to_merge))

        new_histo = TimeChannelBins.merge_time(new_histos)

        return new_histo

    def slice_channels(self, chan_min, chan_max):
        """Perform a slice over an energy range and return a new TimeChannelBins 
        object. Note that chan_min and chan_max values that fall inside a bin will 
        result in that bin being included.
        
        Args:
            emin (float): The start of the slice
            emax (float): The end of the slice
        
        Returns:           
            (:class:`TimeChannelBins`)
        """
        mask = (self.chan_nums <= chan_max) & (self.chan_nums >= chan_min)
        obj = TimeChannelBins(self.counts[:, mask], self.tstart, self.tstop,
                             self.exposure, self.chan_nums[mask],
                             quality=self.quality)
        return obj

    def slice_time(self, tstart, tstop):
        """Perform a slice over a time range and return a new TimeChannelBins 
        object. Note that tstart and tstop values that fall inside a bin will 
        result in that bin being included.
        
        Args:
            tstart (float): The start of the slice
            tstop (float): The end of the slice
        
        Returns:           
            (:class:`TimeChannelBins`)
        """
        mask = self._slice_time_mask(tstart, tstop)
        cls = type(self)
        obj = cls(self.counts[mask, :], self.tstart[mask], self.tstop[mask],
                  self.exposure[mask], self.chan_nums,
                  quality=self.quality[mask])
        return obj

    @classmethod
    def merge_channels(cls, histos, **kwargs):
        """Merge multiple TimeChannelBins together along the channel axis.
        
        Args:
            histos (list of :class:`TimeChannelBins`): 
                A list containing the TimeChannelBins to be merged
        
        Returns:
            (:class:`TimeChannelBins`)
        """
        num = len(histos)
        # sort by channel edge
        chan_mins = np.concatenate([[histo.chan_nums[0]] for histo in histos])
        idx = np.argsort(chan_mins)

        # concatenate the histos in order
        counts = histos[idx[0]].counts
        tstart = histos[idx[0]].tstart
        tstop = histos[idx[0]].tstop
        exposure = histos[idx[0]].exposure
        quality = histos[idx[0]].quality
        chan_nums = histos[idx[0]].chan_nums
        for i in range(1, num):
            chan_starts = histos[idx[i]].chan_nums
            # make sure there is no overlap
            mask = (chan_starts >= chan_nums[-1])
            if (~mask).sum() > 0:
                raise ValueError('Overlapping bins cannot be merged.  Only' \
                                 'non-overlapping bins can be merged.')

            counts = np.hstack((counts, histos[idx[i]].counts[:, mask]))
            chan_nums = np.concatenate((chan_nums, histos[idx[i]].chan_nums[mask]))

        # new TimeChannelBins object
        merged_bins = cls(counts, tstart, tstop, exposure, chan_nums,
                          quality=quality, **kwargs)
        return merged_bins

    @classmethod
    def merge_time(cls, histos, **kwargs):
        """Merge multiple TimeChannelBins together along the time axis.
        
        Args:
            histos (list of :class:`TimeChannelBins`): 
                A list containing the TimeChannelBins to be merged
        
        Returns:
            (:class:`TimeChannelBins`)
        """
        num = len(histos)
        # sort by start time
        tstarts = np.concatenate([[histo.tstart[0]] for histo in histos])
        idx = np.argsort(tstarts)

        # concatenate the histos in order
        counts = histos[idx[0]].counts
        tstart = histos[idx[0]].tstart
        tstop = histos[idx[0]].tstop
        exposure = histos[idx[0]].exposure
        chan_nums = histos[idx[0]].chan_nums
        quality = histos[idx[0]].quality
        for i in range(1, num):
            bin_starts = histos[idx[i]].tstart
            # make sure there is no overlap
            mask = (bin_starts >= tstop[-1])
            if (~mask).sum() > 0:
                raise ValueError('Overlapping bins cannot be merged.  Only' \
                                 'non-overlapping bins can be merged.')

            counts = np.vstack((counts, histos[idx[i]].counts[mask, :]))
            tstart = np.concatenate((tstart, histos[idx[i]].tstart[mask]))
            tstop = np.concatenate((tstop, histos[idx[i]].tstop[mask]))
            exposure = np.concatenate(
                (exposure, histos[idx[i]].exposure[mask]))
            quality = np.concatenate((quality, histos[idx[i]].quality[mask]))

        # new TimeChannelBins object
        merged_bins = cls(counts, tstart, tstop, exposure, chan_nums,
                          quality=quality, **kwargs)
        return merged_bins

    def _assert_range(self, valrange):
        assert valrange[0] <= valrange[1], \
            'Range must be in increasing order: (lo, hi)'
        return valrange

    def _calculate_good_segments(self, lo_edges, hi_edges):
        """Calculates the ranges of data that are contiguous segments
        
        Args:
            lo_edges (np.array): The lower bin edges
            hi_edges (np.array): The upper bin edges
        
        Returns:           
            ([(float, float), ...])
        """
        mask = (lo_edges[1:] != hi_edges[:-1])
        if mask.sum() == 0:
            return [(lo_edges[0], hi_edges[-1])]
        edges = np.concatenate(([lo_edges[0]], hi_edges[:-1][mask],
                                lo_edges[1:][mask], [hi_edges[-1]]))
        edges.sort()
        return edges.reshape(-1, 2).tolist()

    def _closest_edge(self, edges, val, which='either'):
        """Return the closest time bin edge
        
        Args:
            val (float): Input value
            which (str, optional): Options are: 
                
                * 'either' - closest edge to val; 
                * 'low' - closest edge lower than val; 
                * 'high' - closest edge higher than val. Default is 'either'
        
        Returns:           
            (float)
        """
        idx = np.argmin(np.abs(val - edges))
        if which == 'low':
            if (edges[idx] > val) and (idx - 1) >= 0:
                idx -= 1
        elif (which == 'high') and (idx + 1) < edges.size:
            if edges[idx] < val:
                idx += 1
        else:
            pass
        return edges[idx]

    def _slice_time_mask(self, tstart, tstop):
        tstart_snap = self.closest_time_edge(tstart, which='low')
        tstop_snap = self.closest_time_edge(tstop, which='high')
        mask = (self.tstart < tstop_snap) & (self.tstop > tstart_snap)
        return mask

    def __repr__(self):
        s = '<{0}: {1} time bins;\n'.format(self.__class__.__name__,
                                            self.num_times)
        s += ' time range {0};\n'.format(self.time_range)
        if self._good_time_segments is not None:
            s += ' {0} time segments;\n'.format(len(self._good_time_segments))

        s += ' {0} channels;\n'.format(self.num_chans)
        s += ' channel range {0}'.format(self.channel_range)
        if self._good_channel_segments is not None:
            s += ';\n {0} channel segments'.format(len(self._good_channel_segments))

        return s+'>'


class TimeEnergyBins():
    """A class defining a set of 2D Time-Energy bins.

    Parameters:
        counts (np.array): The array of counts in each bin
        tstart (np.array): The low-value edges of the time bins
        tstop (np.array): The high-value edges of the time bins
        exposure (np.array): The exposure of each bin
        emin (np.array): The low-value edges of the energy bins
        emax (np.array): The high-value edges of the energy bins
        quality (np.array, optional): The spectrum quality flag
        precalc_good_segments (bool, optional): If True, calculates the 
                                                good time and energy segments on
                                                initialization.    
    """
    def __init__(self, counts, tstart, tstop, exposure, emin, emax,
                 quality=None, precalc_good_segments=True):

        try:
            iter(counts)
            self._counts = np.asarray(counts)
        except:
            raise TypeError('counts must be an iterable')
        if self._counts.ndim != 2:
            raise TypeError('counts must be a 2-dimensional array')

        try:
            iter(tstart)
            self._tstart = np.asarray(tstart).flatten()
        except:
            raise TypeError('tstart must be an iterable')
        try:
            iter(tstop)
            self._tstop = np.asarray(tstop).flatten()
        except:
            raise TypeError('tstop must be an iterable')
        try:
            iter(exposure)
            self._exposure = np.asarray(exposure).flatten()
        except:
            raise TypeError('exposure must be an iterable')

        try:
            iter(emin)
            self._emin = np.asarray(emin).flatten()
        except:
            raise TypeError('emin must be an iterable')
        try:
            iter(emax)
            self._emax = np.asarray(emax).flatten()
        except:
            raise TypeError('emax must be an iterable')

        if (self._tstart.size != self._tstop.size) or \
           (self._exposure.size != self._tstart.size):
            raise ValueError('tstart, tstop, and exposure must all be ' \
                             'the same length')

        if (self._emin.size != self._emax.size):
            raise ValueError('emin and emax must be the same length')

        if (self._counts.shape[0] != self._tstart.size) or \
           (self._counts.shape[1] != self._emin.size):
            raise ValueError('counts axis 0 must have same length as tstart, '\
                             'tstop, and exposure.  counts axis 1 must have '\
                             'same length as emin and emax.')

        if quality is not None:
            try:
                iter(quality)
                self._quality = np.asarray(quality).flatten()
            except:
                raise TypeError('quality must be an iterable')
            if self._quality.size != self._tstart.size:
                raise ValueError('quality must be same length as tstart')
        else:
            self._quality = np.zeros_like(self._tstart)


        self._good_time_segments = None
        self._good_energy_segments = None
        if (self.num_times > 0) and precalc_good_segments:
            self._good_time_segments = self._calculate_good_segments(
                                                                    self.tstart,
                                                                     self.tstop)

        if (self.num_chans > 0) and precalc_good_segments:
            self._good_energy_segments = self._calculate_good_segments(
                                                                      self.emin,
                                                                      self.emax)

    @property
    def chan_widths(self):
        """(np.array): The bin widths along the energy axis"""
        return (self.emax - self.emin)

    @property
    def counts(self):
        """(np.array): The array of counts in each bin"""
        return self._counts

    @property
    def count_uncertainty(self):
        """ (np.array): The counts uncertainty in each bin"""
        return np.sqrt(self.counts)

    @property
    def emax(self):
        """(np.array): The high-value edges of the energy bins"""
        return self._emax

    @property
    def emin(self):
        """(np.array): The low-value edges of the energy bins"""
        return self._emin

    @property
    def energy_centroids(self):
        """(np.array): The bin centroids along the energy axis"""
        return np.sqrt(self.emin * self.emax)

    @property
    def energy_range(self):
        """(float, float): The range of the data along the energy axis"""
        if self.num_chans > 0:
            return (self.emin[0], self.emax[-1])

    @property
    def exposure(self):
        """(np.array): The exposure of each bin"""
        return self._exposure

    @property
    def num_chans(self):
        """(int): The number of energy channels along the energy axis"""
        return self._emin.size

    @property
    def num_times(self):
        """(int): The number of bins along the time axis"""
        return self._exposure.size

    @property
    def quality(self):
        """(np.array): The spectrum quality flag"""
        return self._quality

    @property
    def rates(self):
        """(np.array): The rates in each Time-Energy Bin"""
        return self.counts / (self.exposure[:, np.newaxis])

    @property
    def rates_per_kev(self):
        """(np.array): The differential rates in units of counts/s/keV"""
        return self.rates / self.chan_widths[np.newaxis,:]

    @property
    def rate_uncertainty(self):
        """(np.array): The rate uncertainty in each bin"""
        return self.count_uncertainty / (self.exposure[:, np.newaxis])

    @property
    def rate_uncertainty_per_kev(self):
        """The differential rate uncertainty in units of counts/s/keV"""
        return self.rate_uncertainty / self.chan_widths[np.newaxis, :]

    @property
    def size(self):
        """(int, int): The number of bins along both axes (numtimes, num_chans)"""
        return self.counts.shape

    @property
    def time_centroids(self):
        """(np.array): The bin centroids along the time axis"""
        return (self.tstop + self.tstart) / 2.0

    @property
    def time_range(self):
        """(float, float): The range of the data along the time axis"""
        if self.num_times > 0:
            return (self.tstart[0], self.tstop[-1])

    @property
    def time_widths(self):
        """(np.array): The bin widths along the time axis"""
        return (self.tstop - self.tstart)

    @property
    def tstart(self):
        """(np.array): The low-value edges of the time bins"""
        return self._tstart

    @property
    def tstop(self):
        """(np.array): The high-value edges of the time bins"""
        return self._tstop

    def closest_energy_edge(self, val, which='either'):
        """Return the closest energy bin edge

        Args:
            val (float): Input value
            which (str, optional): Options are: 
                
                * 'either' - closest edge to val; 
                * 'low' - closest edge lower than val; 
                * 'high' - closest edge higher than val. Default is 'either'
        
        Returns:           
            (float)
        """
        edges = np.concatenate((self.emin, [self.emax[-1]]))
        return self._closest_edge(edges, val, which=which)

    def closest_time_edge(self, val, which='either'):
        """Return the closest time bin edge
        
        Args:
            val (float): Input value
            which (str, optional): Options are: 
                
                * 'either' - closest edge to val; 
                * 'low' - closest edge lower than val; 
                * 'high' - closest edge higher than val. Default is 'either'
        
        Returns:           
            (float)
        """
        edges = np.concatenate((self.tstart, [self.tstop[-1]]))
        return self._closest_edge(edges, val, which=which)

    def contiguous_energy_bins(self):
        """Return a list of TimeEnergyBins, each one containing a contiguous
        energy segment of data.  This is done by comparing the edges of each
        energy bin, and if thereis a gap between edges, the data is split into 
        separate TimeEnergyBin objects, each containing an energy-contiguous set 
        of data.
        
        Returns:
            (list of :class:`TimeEnergyBins`)
        """
        if self._good_energy_segments is None:
            good_segments = self._calculate_good_segments(self.emin, self.emax)
        else:
            good_segments = self._good_energy_segments
        bins = [self.slice_energy(seg[0], seg[1]) for seg in
                self._good_energy_segments]
        return bins

    def contiguous_time_bins(self):
        """Return a list of TimeEnergyBins, each one containing a contiguous
        time segment of data.  This is done by comparing the edges of each time
        bin, and if thereis a gap between edges, the data is split into 
        separate TimeEnergyBin objects, each containing a time-contiguous set 
        of data.
        
        Returns:
            (list of :class:`TimeEnergyBins`)
        """
        if self._good_time_segments is None:
            good_segments = self._calculate_good_segments(self.tstart,
                                                          self.tstop)
        else:
            good_segments = self._good_time_segments

        bins = [self.slice_time(seg[0], seg[1]) for seg in good_segments]
        return bins

    def get_exposure(self, time_ranges=None, scale=False):
        """Calculate the total exposure of a time range or time ranges of data
        
        Args:
            time_ranges ([(float, float), ...], optional): 
                The time range or time ranges over which to calculate the 
                exposure. If omitted, calculates the total exposure of the data        
            scale (bool, optional): 
                If True and the time ranges don't match up with the data binning, 
                will scale the exposure based on the requested time range. 
                Default is False.
        
        Returns:
            (float)
        """
        if time_ranges is None:
            time_ranges = [self.time_range]
        try:
            iter(time_ranges[0])
        except:
            time_ranges = [time_ranges]
        exposure = 0.0

        for i in range(len(time_ranges)):
            mask = self._slice_time_mask(*self._assert_range(time_ranges[i]))
            dt = (time_ranges[i][1] - time_ranges[i][0])
            data_exp = np.sum(self.exposure[mask])
            dts = np.sum(self.tstop[mask] - self.tstart[mask])
            if dts > 0:
                if scale:
                    exposure += data_exp * (dt / dts)
                else:
                    exposure += data_exp

        return exposure

    def integrate_energy(self, emin=None, emax=None):
        """Integrate the histogram over the energy axis (producing a lightcurve).
        Limits on the integration smaller than the full range can be set.
        
        Args:
            emin (float, optional): 
                The low end of the integration range. If not set, uses the 
                lowest energy edge of the histogram
            emax (float, optional): 
                The high end of the integration range. If not set, uses the 
                highest energy edge of the histogram
        
        Returns:           
            (:class:`TimeBins`)
        """
        if emin is None:
            emin = self.energy_range[0]
        if emax is None:
            emax = self.energy_range[1]

        mask = self._slice_energy_mask(emin, emax)
        counts = np.sum(self.counts[:, mask], axis=1)

        obj = TimeBins(counts, self.tstart, self.tstop, self.exposure)
        return obj

    def integrate_time(self, tstart=None, tstop=None):
        """Integrate the histogram over the time axis (producing a count rate
        spectrum). Limits on the integration smaller than the full range can 
        be set.
        
        Args:
            tstart (float, optional): 
                The low end of the integration range. If not set, uses the 
                lowest time edge of the histogram
            tstop (float, optional): 
                The high end of the integration range. If not set, uses the 
                highest time edge of the histogram
        
        Returns:           
            (:class:`EnergyBins`)
        """
        if tstart is None:
            tstart = self.time_range[0]
        if tstop is None:
            tstop = self.time_range[1]

        mask = self._slice_time_mask(tstart, tstop)
        counts = np.sum(self.counts[mask, :], axis=0)
        exposure = np.sum(self.exposure[mask])
        exposure = np.full(counts.size, exposure)

        obj = EnergyBins(counts, self.emin, self.emax, exposure)
        return obj

    def rebin_energy(self, method, *args, emin=None, emax=None):
        """Rebin the TimeEnergyBins object along the energy axis given a binning 
        function and return a new TimeEnergyBins object.
        
        The binning function should take as input an array of counts, 
        array of exposures, and an array of bin edges. Additional arguments 
        specific to the function are allowed. The function should return an 
        array of the new counts, new exposure, and new edges.
        
        Args:
            method (<function>):  A binning function
            *args:  Arguments to be passed to the binning function
            emin (float, optional): 
                If set, defines the starting edge of the TimeEnergyBins to be 
                binned, otherwise binning will begin at the the first bin edge.
            emax (float, optional): 
                If set, defines the ending edge of the TimeEnergyBins to be 
                binned, otherwise binning will end at the last bin edge.
        
        Returns:        
            (:class:`TimeEnergyBins`)
        """

        # empty bins
        empty = self.__class__(np.array([[]]).reshape(0,0), [], [], [], [], [])

        # set the start and stop of the rebinning segment
        erange = self.energy_range
        if emin is None:
            emin = erange[0]
        if emax is None:
            emax = erange[1]
        if emin < erange[0]:
            emin = erange[0]
        if emax > erange[1]:
            emax = erange[1]

        bins = self.contiguous_energy_bins()
        new_histos = []
        for bin in bins:
            # split the histogram into pieces so that we only rebin the piece
            # that needs to be rebinned
            pre = empty
            post = empty
            erange = bin.energy_range
            if (emax < erange[0]) or (emin > erange[1]):
                histo = empty
            elif emax == erange[1]:
                if emin > erange[0]:
                    pre = bin.slice_energy(erange[0],
                                           self.closest_energy_edge(emin,
                                                                   which='low'))
                histo = bin.slice_energy(self.closest_energy_edge(emin,
                                                                  which='low'),
                                         erange[1])
            elif emin == erange[0]:
                histo = bin.slice_energy(erange[0],
                                         self.closest_energy_edge(emax,
                                                                  which='high'))
                if emax < erange[1]:
                    post = bin.slice_energy(self.closest_energy_edge(emax,
                                                                  which='high'),
                                            erange[1])
            elif (emin > erange[0]) and (emax < erange[1]):
                pre = bin.slice_energy(erange[0],
                                    self.closest_energy_edge(emin, which='low'))
                histo = bin.slice_energy(
                                  self.closest_energy_edge(emin, which='low'),
                                  self.closest_energy_edge(emax, which='high'))
                post = bin.slice_energy(self.closest_energy_edge(emax,
                                        which='high'), erange[1])
            else:
                histo = bin

            # perform the rebinning and create a new histo with the 
            # rebinned rates
            if histo.num_chans > 0:
                edges = np.append(histo.emin, histo.emax[-1])
                num_times, num_chans = histo.size
                new_counts = []
                for i in range(num_times):
                    exposure = np.full(num_chans, histo.exposure[i])
                    new_cts, _, new_edges = method(histo.counts[i, :],
                                                   exposure,
                                                   edges, *args)
                    new_counts.append(new_cts)
                new_counts = np.array(new_counts)
                new_histo = TimeEnergyBins(new_counts, bin.tstart, bin.tstop,
                                           bin.exposure, new_edges[:-1],
                                           new_edges[1:])
            else:
                new_histo = bin

            # now merge the split histo back together again
            histos_to_merge = [i for i in (pre, new_histo, post) if
                               i.num_chans > 0]

            if len(histos_to_merge) > 0:
                new_histos.append(TimeEnergyBins.merge_energy(histos_to_merge))

        new_histo = TimeEnergyBins.merge_energy(new_histos)

        return new_histo

    def rebin_time(self, method, *args, tstart=None, tstop=None):
        """Rebin the TimeEnergyBins object along the time axis given a binning 
        function and return a new TimeEnergyBins object 
        
        The binning function should take as input an array of counts, 
        array of exposures, and an array of bin edges. Additional arguments 
        specific to the function are allowed. The function should return an 
        array of the new counts, new exposure, and new edges.
        
        Args:
            method (<function>): A binning function
            *args:  Arguments to be passed to the binning function
            tstart (float, optional): 
                If set, defines the start time of the TimeEnergyBins to be 
                binned, otherwise binning will begin at the time of the first 
                bin edge.
            tstop (float, optional): 
                If set, defines the end time of the TimeEnergyBins to be 
                binned, otherwise binning will end at the time of the last 
                bin edge.
        
        Returns:       
            (:class:`TimeEnergyBins`)
        """

        # empty bins
        empty = self.__class__(np.array([[]]).reshape(0,0), [], [], [], [], [])

        # set the start and stop of the rebinning segment
        trange = self.time_range
        if tstart is None:
            tstart = trange[0]
        if tstop is None:
            tstop = trange[1]
        if tstart < trange[0]:
            tstart = trange[0]
        if tstop > trange[1]:
            tstop = trange[1]

        bins = self.contiguous_time_bins()
        new_histos = []
        for bin in bins:
            trange = bin.time_range
            # split the histogram into pieces so that we only rebin the piece
            # that needs to be rebinned
            pre = empty
            post = empty
            if (tstop < trange[0]) or (tstart > trange[1]):
                histo = empty
            elif tstop == trange[1]:
                if tstart > trange[0]:
                    pre = bin.slice_time(trange[0],
                                         self.closest_time_edge(tstart,
                                                                which='low'))
                histo = bin.slice_time(self.closest_time_edge(tstart,
                                                              which='low'),
                                       trange[1])
            elif tstart == trange[0]:
                histo = bin.slice_time(trange[0],
                                       self.closest_time_edge(tstop,
                                                              which='high'))
                if tstop < trange[1]:
                    post = bin.slice_time(self.closest_time_edge(tstop,
                                                                  which='high'),
                                          trange[1])

            elif (tstart > trange[0]) and (tstop < trange[1]):
                pre = bin.slice_time(trange[0],
                                    self.closest_time_edge(tstart, which='low'))
                histo = bin.slice_time(
                                   self.closest_time_edge(tstart, which='low'),
                                   self.closest_time_edge(tstop, which='high'))
                post = bin.slice_time(self.closest_time_edge(tstop, which='high'),
                                      trange[1])
            else:
                histo = bin

            # perform the rebinning and create a new histo with the 
            # rebinned rates
            if histo.num_times > 0:
                edges = np.append(histo.tstart, histo.tstop[-1])
                new_counts = []
                for i in range(bin.num_chans):
                    new_cts, new_exposure, new_edges = method(
                        histo.counts[:, i],
                        histo.exposure,
                        edges, *args)
                    new_counts.append(new_cts)
                new_counts = np.array(new_counts).T

                new_histo = TimeEnergyBins(new_counts, new_edges[:-1],
                                           new_edges[1:], new_exposure,
                                           bin.emin, bin.emax)
            else:
                new_histo = bin

            # now merge the split histo back together again
            histos_to_merge = [i for i in (pre, new_histo, post) if
                               i.num_times > 0]

            if len(histos_to_merge) > 0:
                new_histos.append(TimeEnergyBins.merge_time(histos_to_merge))

        new_histo = TimeEnergyBins.merge_time(new_histos)

        return new_histo

    def slice_energy(self, emin, emax):
        """Perform a slice over an energy range and return a new TimeEnergyBins 
        object. Note that emin and emax values that fall inside a bin will 
        result in that bin being included.
        
        Args:
            emin (float): The start of the slice
            emax (float): The end of the slice
        
        Returns:           
            (:class:`TimeEnergyBins`)
        """
        mask = self._slice_energy_mask(emin, emax)
        obj = TimeEnergyBins(self.counts[:, mask], self.tstart, self.tstop,
                             self.exposure, self.emin[mask], self.emax[mask],
                             quality=self.quality)
        return obj

    def slice_time(self, tstart, tstop):
        """Perform a slice over a time range and return a new TimeEnergyBins 
        object. Note that tstart and tstop values that fall inside a bin will 
        result in that bin being included.
        
        Args:
            tstart (float): The start of the slice
            tstop (float): The end of the slice
        
        Returns:           
            (:class:`TimeEnergyBins`)
        """
        mask = self._slice_time_mask(tstart, tstop)
        cls = type(self)
        obj = cls(self.counts[mask, :], self.tstart[mask], self.tstop[mask],
                  self.exposure[mask], self.emin, self.emax,
                  quality=self.quality[mask])
        return obj

    @classmethod
    def merge_energy(cls, histos, **kwargs):
        """Merge multiple TimeEnergyBins together along the energy axis.
        
        Args:
            histos (list of :class:`TimeEnergyBins`): 
                A list containing the TimeEnergyBins to be merged
        
        Returns:
            (:class:`TimeEnergyBins`)
        """
        num = len(histos)
        # sort by channel edge
        emins = np.concatenate([[histo.emin[0]] for histo in histos])
        idx = np.argsort(emins)

        # concatenate the histos in order
        counts = histos[idx[0]].counts
        tstart = histos[idx[0]].tstart
        tstop = histos[idx[0]].tstop
        exposure = histos[idx[0]].exposure
        quality = histos[idx[0]].quality
        emin = histos[idx[0]].emin
        emax = histos[idx[0]].emax
        for i in range(1, num):
            bin_starts = histos[idx[i]].emin
            # make sure there is no overlap
            mask = (bin_starts >= emax[-1])
            if (~mask).sum() > 0:
                raise ValueError('Overlapping bins cannot be merged.  Only' \
                                 'non-overlapping bins can be merged.')

            counts = np.hstack((counts, histos[idx[i]].counts[:, mask]))
            emin = np.concatenate((emin, histos[idx[i]].emin[mask]))
            emax = np.concatenate((emax, histos[idx[i]].emax[mask]))

        # new TimeEnergyBins object
        merged_bins = cls(counts, tstart, tstop, exposure, emin, emax,
                          quality=quality, **kwargs)
        return merged_bins

    @classmethod
    def merge_time(cls, histos, **kwargs):
        """Merge multiple TimeEnergyBins together along the time axis.
        
        Args:
            histos (list of :class:`TimeEnergyBins`): 
                A list containing the TimeEnergyBins to be merged
        
        Returns:
            (:class:`TimeEnergyBins`)
        """
        num = len(histos)
        # sort by start time
        tstarts = np.concatenate([[histo.tstart[0]] for histo in histos])
        idx = np.argsort(tstarts)

        # concatenate the histos in order
        counts = histos[idx[0]].counts
        tstart = histos[idx[0]].tstart
        tstop = histos[idx[0]].tstop
        exposure = histos[idx[0]].exposure
        emin = histos[idx[0]].emin
        emax = histos[idx[0]].emax
        quality = histos[idx[0]].quality
        for i in range(1, num):
            bin_starts = histos[idx[i]].tstart
            # make sure there is no overlap
            mask = (bin_starts >= tstop[-1])
            if (~mask).sum() > 0:
                raise ValueError('Overlapping bins cannot be merged.  Only' \
                                 'non-overlapping bins can be merged.')

            counts = np.vstack((counts, histos[idx[i]].counts[mask, :]))
            tstart = np.concatenate((tstart, histos[idx[i]].tstart[mask]))
            tstop = np.concatenate((tstop, histos[idx[i]].tstop[mask]))
            exposure = np.concatenate(
                (exposure, histos[idx[i]].exposure[mask]))
            quality = np.concatenate((quality, histos[idx[i]].quality[mask]))

        # new TimeEnergyBins object
        merged_bins = cls(counts, tstart, tstop, exposure, emin, emax,
                          quality=quality, **kwargs)
        return merged_bins

    def _assert_range(self, valrange):
        assert valrange[0] <= valrange[1], \
            'Range must be in increasing order: (lo, hi)'
        return valrange

    def _calculate_good_segments(self, lo_edges, hi_edges):
        """Calculates the ranges of data that are contiguous segments
        
        Args:
            lo_edges (np.array): The lower bin edges
            hi_edges (np.array): The upper bin edges
        
        Returns:           
            ([(float, float), ...])
        """
        mask = (lo_edges[1:] != hi_edges[:-1])
        if mask.sum() == 0:
            return [(lo_edges[0], hi_edges[-1])]
        edges = np.concatenate(([lo_edges[0]], hi_edges[:-1][mask],
                                lo_edges[1:][mask], [hi_edges[-1]]))
        edges.sort()
        return edges.reshape(-1, 2).tolist()

    def _closest_edge(self, edges, val, which='either'):
        """Return the closest time bin edge
        
        Args:
            val (float): Input value
            which (str, optional): Options are: 
                
                * 'either' - closest edge to val; 
                * 'low' - closest edge lower than val; 
                * 'high' - closest edge higher than val. Default is 'either'
        
        Returns:           
            (float)
        """
        idx = np.argmin(np.abs(val - edges))
        if which == 'low':
            if (edges[idx] > val) and (idx - 1) >= 0:
                idx -= 1
        elif (which == 'high') and (idx + 1) < edges.size:
            if edges[idx] < val:
                idx += 1
        else:
            pass
        return edges[idx]

    def _slice_energy_mask(self, emin, emax):
        emin_snap = self.closest_energy_edge(emin, which='low')
        emax_snap = self.closest_energy_edge(emax, which='high')
        mask = (self.emin < emax_snap) & (self.emax > emin_snap)
        return mask

    def _slice_time_mask(self, tstart, tstop):
        tstart_snap = self.closest_time_edge(tstart, which='low')
        tstop_snap = self.closest_time_edge(tstop, which='high')
        mask = (self.tstart < tstop_snap) & (self.tstop > tstart_snap)
        return mask

    def __repr__(self):
        s = '<{0}: {1} time bins;\n'.format(self.__class__.__name__,
                                            self.num_times)
        s += ' time range {0};\n'.format(self.time_range)
        if self._good_time_segments is not None:
            s += ' {0} time segments;\n'.format(len(self._good_time_segments))

        s += ' {0} energy bins;\n'.format(self.num_chans)
        s += ' energy range {0}'.format(self.energy_range)
        if self._good_energy_segments is not None:
            s += ';\n {0} energy segments'.format(len(self._good_energy_segments))

        return s+'>'


class ResponseMatrix():
    """A class defining a 2D detector response matrix, with an (input) photon
    axis and (output) channel axis.

    Parameters:
        matrix (np.array): The 2D matrix, of shape 
                           (num_photon_bins, num_channels)
        emin (np.array): The low edges of the (input) photon bins
        emax (np.array): The high edges of the (input) photon bins
        chanlo (np.array): The low edges of the (output) energy channels
        chanhi (np.array): The high edges of the (output) energy channels    
    """
    def __init__(self, matrix, emin, emax, chanlo, chanhi):
        try:
            iter(matrix)
            self._matrix = np.asarray(matrix)
        except:
            raise TypeError('matrix must be an iterable')
        if self._matrix.ndim != 2:
            raise TypeError('matrix must be a 2-dimensional array')

        try:
            iter(emin)
            self._emin = np.asarray(emin).flatten()
        except:
            raise TypeError('emin must be an iterable')
        try:
            iter(emax)
            self._emax = np.asarray(emax).flatten()
        except:
            raise TypeError('emax must be an iterable')

        try:
            iter(chanlo)
            self._chanlo = np.asarray(chanlo).flatten()
        except:
            raise TypeError('chanlo must be an iterable')
        try:
            iter(chanhi)
            self._chanhi = np.asarray(chanhi).flatten()
        except:
            raise TypeError('chanhi must be an iterable')

        if (self._emin.size != self._emax.size):
            raise ValueError('emin and emax must be the same length')

        if (self._chanlo.size != self._chanhi.size):
            raise ValueError('chanlo and chanhi must be the same length')

        if (self._matrix.shape[0] != self._emin.size) or \
           (self._matrix.shape[1] != self._chanlo.size):
            raise ValueError('matrix axis 0 must have same length as emin and '\
                             'emax.  matrix axis 1 must have same length as '\
                             'chanlo and chanhi.')

    @property
    def channel_centroids(self):
        """(np.array): The geometric mean of the energy channels"""
        return np.sqrt(self._chanlo * self._chanhi)

    @property
    def channel_widths(self):
        """(np.array): The energy channel widths"""
        return self._chanhi - self._chanlo

    @property
    def ebounds(self):
        """(:class:`Ebounds`): The energy bounds"""
        return Ebounds.from_bounds(self._chanlo, self._chanhi)

    @property
    def matrix(self):
        """(np.array): The raw matrix"""
        return self._matrix

    @property
    def num_chans(self):
        """(int): The number of energy channels"""
        return self._matrix.shape[1]

    @property
    def num_ebins(self):
        """(int): The number of photon bins"""
        return self._matrix.shape[0]

    @property
    def photon_bins(self):
        """(:class:`Ebounds`): The photon bins"""
        return Ebounds.from_bounds(self._emin, self._emax)

    @property
    def photon_bin_centroids(self):
        """(np.array): The geometric mean of the photon bins"""
        return np.sqrt(self._emin * self._emax)

    @property
    def photon_bin_widths(self):
        """(np.array): The photon bin widths"""
        return self._emax - self._emin

    def channel_effective_area(self):
        """Returns the effective area as a function of recorded channel energy
        (integrated over incident photon bins).
        
        Returns:
            (:class:`Bins`)
        """
        bins = Bins(self._matrix.sum(axis=0), self._chanlo, self._chanhi)
        return bins

    def effective_area(self, energy, interp_kind='linear'):
        """Calculate the effective area at a given energy or an array of
        energies.  This function interpolates the DRM (in log10(cm^2)) to
        provide the effective area for any energy within the photon energy
        bounds of the DRM.
        
        Args:
            energy (float or np.array): The photon energy or energies at which
                                        to calculate the effective area.
            interp_kind (str, optional): The kind of interpolation to be 
                                         passed to scipy.interp1d.  Default is
                                         'linear'.
        
        Returns:
            (np.array)
        """
        try:
            energy = np.asarray(energy, dtype=float)
        except:
            raise TypeError('energy must be a positive float')

        if np.any(energy < self.photon_bins.range[0]) or \
           np.any(energy > self.photon_bins.range[1]):
            raise ValueError('energy must be within the photon energy bounds ' \
                             'of the DRM')

        effarea = self.photon_effective_area()
        diff_effarea = effarea.counts

        # create the DRM interpolator
        x = np.append(self._emin, self._emax[-1])
        y = np.append(diff_effarea, diff_effarea[-1])
        nz_mask = (y > 0)
        effarea_interpolator = interp1d(x[nz_mask], np.log10(y[nz_mask]),
                                        kind=interp_kind,
                                        fill_value='extrapolate')

        # do the interpolation
        effarea = 10.0**effarea_interpolator(energy)
        return effarea

    def fold_spectrum(self, function, params, channel_mask=None):
        """Fold a photon spectrum through a DRM to get a count spectrum
        
        Args: 
            function (<function>): 
                A photon spectrum function.  The function must accept a list of 
                function parameters as its first argument and an array of photon 
                energies as its second argument.  The function must return the 
                evaluation of the photon model in units of ph/s-cm^2-keV.
            params (list of float): A list of parameter values to be passed to
                                   the photon spectrum function
            channel_mask (np.array, optional): 
                A boolean mask where True indicates the channel is to be used 
                for folding and False indicates the channel is to not be used 
                for folding.  If omitted, all channels are used.
        
        Returns:        
            (np.array)
        """
        drm = self._matrix
        if channel_mask is not None:
            drm = drm[:, channel_mask]

        # evaluate photon model
        photon_model = function(params, self.photon_bin_centroids)

        # fold photon model through DRM
        counts = np.dot(drm.T, photon_model * self.photon_bin_widths)

        return counts

    def photon_effective_area(self):
        """Returns the effective area as a function of incident photon energy
        (integrated over recorded energy channels).
        
        Returns:        
            (:class:`Bins`)
        """
        bins = Bins(self._matrix.sum(axis=1), self._emin, self._emax)
        return bins

    def rebin(self, factor=None, edge_indices=None):
        """Rebins the channel energy axis of a DRM and returns a new response
        object.  Rebinning can only be used to downgrade the channel resolution
        and is constrained to the channel edges of the current DRM. 
        
        Rebinning can be performed by either defining an integral factor of the
        number of current energy channels to combine (e.g. factor=4 for 128
        energy channels would result in 32 energy channels), or by defining an
        index array into the current channel edges that will define the new set
        of edges.
        
        Args:
            factor (int, optional): The rebinning factor. Must set either this
                                    or `edge_indices`
            edge_indices (np.array, optional): The index array that represents
                                               which energy edges should remain
                                               in the rebinned DRM.
        
        Returns:
            (:class:`ResponseMatrix`)
        """
        if (factor is None) and (edge_indices is None):
            raise ValueError('Either factor or edge_indices must be set')

        elif factor is not None:
            try:
                factor = int(factor)
            except:
                raise TypeError('factor must be a positive integer')
            if factor < 1:
                raise ValueError('factor must be a positive integer')
            if (self.num_chans % factor) > 0:
                raise ValueError('factor must be factor of numchans: '\
                                 '{}'.format(self.num_chans))
            chanlo = self._chanlo.reshape(-1, factor)[:,0]
            chanhi = self._chanhi.reshape(-1, factor)[:,-1]

        elif edge_indices is not None:
            try:
                edge_indices = np.asarray(edge_indices)
            except:
                raise TypeError('new_edges must be a list, tuple or array')
            edge_indices = np.unique(edge_indices.astype(int))
            if (edge_indices[0] < 0) or (edge_indices[-1] > self.num_chans):
                raise ValueError('edge_indices outside valid range of ' \
                                 '0-{}'.format(self.num_chans))

            old_edges = np.append(self._chanlo, self._chanhi[-1])
            new_edges = old_edges[edge_indices]
            chanlo = new_edges[:-1]
            chanhi = new_edges[1:]

        # the new effective area matrix will just be summed over the channel
        # axis for the bins we are combining
        new_matrix = np.zeros((self.num_ebins, chanlo.size))
        sidx = (self._chanlo[:,np.newaxis] == chanlo[np.newaxis,:]).nonzero()[0]
        eidx = (self._chanhi[:,np.newaxis] == chanhi[np.newaxis,:]).nonzero()[0]
        for i in range(chanlo.size):
            new_matrix[:,i] = self._matrix[:,sidx[i]:eidx[i]+1].sum(axis=1)

        obj = type(self)(new_matrix, self._emin, self._emax, chanlo, chanhi)
        return obj

    def resample(self, num_photon_bins=None, photon_bin_edges=None,
                 num_interp_points=20, interp_kind='linear'):
        """Resamples the incident photon axis of a DRM and returns a new 
        ResponseMatrix object.  Resampling can be used to downgrade the photon 
        energy resolution, upgrade the resolution, and/or redefine the edges of 
        the incident photon bins.  By definition, the resampling can only be 
        performed within the photon energy range of the current object.
        
        The process for resampling is to create a high-resolution grid for each
        new photon bin, interpolate the differential effective area onto that
        grid (interpolation is performed on log10(effective area)), and then
        integrate the differential effective area over the grid points in each
        bin.  The final effective area is then scaled by the ratio of the 
        initial number of photon bins to the requested number of photon bins.
        
        Args:
            num_photon_bins (int, optional): The number of photon bins in the
                                             new DRM. The bin edges will be 
                                             generated logarithmically. Only set
                                             this or `photon_bin_edges`.
            photon_bin_edges (np.array, optional): The array of photon bin edges.
                                                   Only set this or 
                                                   `num_photon_bins`
            num_interp_points (int, optional): The number of interpolation points
                                               used to integrate over for each
                                               new photon bin. Default is 20.
            interp_kind (str, optional): The kind of interpolation to be 
                                         passed to scipy.interp1d.  Default is
                                         'linear'.
        
        Returns:
            (:class:`ResponseMatrix`)
        """
        if (num_photon_bins is None) and (photon_bin_edges is None):
            raise ValueError('Either num_photon_bins or photon_bin_edges must' \
                             ' be set')
        elif num_photon_bins is not None:
            try:
                num_photon_bins = int(num_photon_bins)
                assert num_photon_bins > 0
            except:
                raise TypeError('num_photon_bins must be a positive integer')
            photon_bin_edges = np.geomspace(self._emin[0], self._emax[-1],
                                            num_photon_bins+1)

        elif photon_bin_edges is not None:
            try:
                photon_bin_edges = np.asarray(photon_bin_edges)
            except:
                raise TypeError('photon_bin_edges must be an iterable')
            badmask = (photon_bin_edges < self._emin[0]) | \
                      (photon_bin_edges > self._emax[-1])
            if badmask.sum() > 0:
                raise ValueError('photon_bin_edges are beyond valid range of '\
                                 '{0:.2f}-{1:.2f}'.format(self._emin[0],
                                                          self._emax[-1]))
            photon_bin_edges = np.sort(photon_bin_edges)
            num_photon_bins = photon_bin_edges.size-1

        # differential effective area
        diff_effarea = self._matrix/self.photon_bin_widths[:,np.newaxis]

        # create an interpolation array over each new bin
        photon_bounds = np.vstack((photon_bin_edges[:-1], photon_bin_edges[1:]))
        interp_arr = np.geomspace(*photon_bounds, num_interp_points+2, axis=0)

        # create the DRM interpolator
        x = np.append(self._emin, self._emax[-1])
        y = np.vstack((diff_effarea, diff_effarea[-1,:]))
        y[y == 0] = 1e-10
        effarea_interpolator = interp1d(x, np.log10(y), axis=0,
                                        kind=interp_kind,
                                        fill_value='extrapolate')

        # interpolate the DRM over the photon interpolation array
        diff_effarea_interp = 10.**effarea_interpolator(interp_arr)
        badmask = np.isnan(diff_effarea_interp)
        diff_effarea_interp[badmask] = 0.0

        # integrate the DRM over the photon interpolation array
        diff_effarea_new = trapezoid(diff_effarea_interp,
                                 interp_arr[:,:,np.newaxis], axis=0)

        # scale by ratio of photon bins
        drm = diff_effarea_new / (self.num_ebins/num_photon_bins)

        # create response object
        obj = type(self)(drm, photon_bin_edges[:-1], photon_bin_edges[1:],
                         self._chanlo, self._chanhi)
        return obj

    def __repr__(self):
        return '<ResponseMatrix: {0} energy bins; {1} ' \
               'channels>'.format(self.num_ebins, self.num_chans)


class Parameter():
    """A fit parameter class
    
    Parameters:
        value (float): The central fit value
        uncert (float or 2-tuple): The 1-sigma uncertainty. If a 2-tuple, then 
                                   is of the form (low, high)
        name (str, optional): The name of the parameter
        units (str, optional): The units of the parameter
        support (2-tuple, optional): The valid support of the parameter
    """
    def __init__(self, value, uncert, name='', units=None,
                 support=(-np.inf, np.inf)):

        self._value = float(value)
        if isinstance(uncert, (tuple, list)):
            if len(uncert) == 2:
                pass
            elif len(uncert) == 1:
                uncert = (uncert[0], uncert[0])
            else:
                raise ValueError('uncertainty must be a 1- or 2-tuple')
        elif isinstance(uncert, float):
            uncert = (uncert, uncert)
        else:
            raise TypeError('uncertainty must be a float or 1- or 2-tuple')
        self._uncert = uncert

        self._units = units
        self._name = name
        self._support = support

    @property
    def name(self):
        """(str): The name of the parameter"""
        return self._name

    @property
    def support(self):
        """(2-tuple): The valid support of the parameter"""
        return self._support

    @property
    def uncertainty(self):
        """(float, float): The 1-sigma uncertainty"""
        return self._uncert

    @property
    def units(self):
        """(str): The units of the parameter"""
        return self._units

    @property
    def value(self):
        """(float): The central fit value"""
        return self._value

    def one_sigma_range(self):
        """Return the 1 sigma range of the parameter fit
        
        Returns:
            (tuple): 2-tuple (low, high)
        """
        return (self.value - self.uncertainty[0],
                self.value + self.uncertainty[1])

    def to_fits_value(self):
        """Return as a tuple to be used for a FITS file

        Returns:
            (tuple): 3-value tuple (value, +uncertainty, -uncertainty)   
        """
        return (self.value, *self.uncertainty[::-1])

    def valid_value(self):
        """Check if the parameter value is within the allowed parameter range
        
        Returns:
            (bool)
        """
        if (self.value >= self.support[0]) and \
                (self.value <= self.support[1]):
            return True
        else:
            return False

    def _str_format(self):
        if (self.value > 0.005) and (self.uncertainty[0] > 0.005):
            value = '{0:.2f}'.format(self.value)
            uncertainty = tuple(
                ['{0:.2f}'.format(u) for u in self.uncertainty])
        else:
            value = '{0:.2e}'.format(self.value)
            val_coeff, val_exp = value.split('e')
            val_exp = int(val_exp)
            uncertainty = ['{0:.2e}'.format(u) for u in self.uncertainty]
            uncert_coeff = []
            uncert_exp = []
            for uncert in uncertainty:
                uncert_coeff.append(uncert.split('e')[0])
                uncert_exp.append(int(uncert.split('e')[1]))
        return (value, uncertainty)

    def __repr__(self):
        return '<{0}: {1}>'.format(self.__class__.__name__, self.name)

    def __str__(self):
        value, uncertainty = self._str_format()

        if uncertainty[0] == uncertainty[1]:
            s = '+/- {0}'.format(uncertainty[0])
        else:
            s = '+{1}/-{0}'.format(uncertainty[0], uncertainty[1])
        if self.units is None:
            return '{0}: {1} {2}'.format(self.name, value, s)
        else:
            return '{0}: {1} {2} {3}'.format(self.name, value, s, self.units)<|MERGE_RESOLUTION|>--- conflicted
+++ resolved
@@ -286,14 +286,14 @@
 
     def index(self, value):
         """Return the index of the interval that contains the value.
-        
+
         Note :
             If the value is precisely on the boundary of two intervals, the
             first interval index will be returned.
-        
+
         Args:
             value (float): The input value
-        
+
         Returns:
             (int)
         """
@@ -668,13 +668,8 @@
         overflow_counts = counts[:, -1]
         deadtime = counts.sum(axis=1) * event_deadtime + \
                    overflow_counts * (overflow_deadtime - event_deadtime)
-<<<<<<< HEAD
         exposure = (np.minimum(hi_edges, tstop) - np.maximum(lo_edges, tstart)) - deadtime
-        
-=======
-        exposure = (hi_edges - lo_edges) - deadtime
-
->>>>>>> c35733b9
+
         if self.ebounds is None:
             bins = TimeChannelBins(counts, lo_edges, hi_edges, exposure,
                                    chan_list[:-1])
