--- conflicted
+++ resolved
@@ -177,7 +177,6 @@
             fpath = Path(this_path, self.fits_file.name)
             self.assertTrue(fpath.exists())
 
-<<<<<<< HEAD
     def test_fsspec_cache_open_fits(self):
         trigger_name = "bn190915240"
         cache_path = self.temp_dir
@@ -192,7 +191,7 @@
                 assert f.hdulist[0].header
                 assert len(f.hdulist[0].header.cards) >= 1
                 assert next(Path(cache_path).glob(file_name))
-=======
+
     def test_new_repr_html_no_builder(self):
         """Test html representation of a newly created object without a hdu builder."""
         f = FitsFileContextManager()
@@ -230,5 +229,4 @@
                           r"<tr><td>0</td><td>PRIMARY</td><td>1</td><td>PrimaryHDU</td><td>4</td><td>\(\)</td></tr>"
                           r"<tr><td>1</td><td></td><td>1</td><td>BinTableHDU</td><td>62</td><td>5R x 19C</td></tr>"
                           r"</table>")
-        self.assertRegex(repr_html, expected_object_info + expected_table)
->>>>>>> 5a5d11f8
+        self.assertRegex(repr_html, expected_object_info + expected_table)